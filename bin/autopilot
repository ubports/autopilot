#!/usr/bin/env python
# -*- Mode: Python; coding: utf-8; indent-tabs-mode: nil; tab-width: 4 -*-
# Copyright 2012 Canonical
# Author: Thomi Richards
#
# This program is free software: you can redistribute it and/or modify it
# under the terms of the GNU General Public License version 3, as published
# by the Free Software Foundation.

from __future__ import absolute_import

from datetime import datetime
from imp import find_module
import os
import os.path
from os import putenv
from platform import node
import sys
<<<<<<< HEAD
import subprocess
from tempfile import NamedTemporaryFile
=======
>>>>>>> e82cb715
from testtools import iterate_tests
from textwrap import dedent
from argparse import ArgumentParser
from unittest.loader import TestLoader
from unittest.runner import TextTestRunner
from unittest import TestSuite


# list autopilot depends here, with the form:
# ('python module name', 'ubuntu package name'),
DEPENDS = [
    ('compizconfig', 'python-compizconfig'),
    ('dbus', 'python-dbus'),
    ('gconf', 'python-gconf'),
    ('gobject', 'python-gobject'),
    ('gtk', 'python-gtk2'),
    ('ibus', 'python-ibus'),
    ('junitxml', 'python-junitxml'),
    ('testscenarios', 'python-testscenarios'),
    ('testtools', 'python-testtools'),
    ('xdg', 'python-xdg'),
    ('Xlib', 'python-xlib'),
    ('pydot', 'python-pydot'),
]


def check_depends():
    """Check for required dependancies, and print a helpful message if any are
    missing.

    If all required modules are present, return True, False otherwise.
    """
    missing = []
    for module_name, package_name in DEPENDS:
        try:
            find_module(module_name)
        except ImportError:
            missing.append(package_name)
    if missing:
        print dedent("""\
            You are missing one or more packages required to run autopilot.
            They are:

            %s

            Please install these packages and re-run this script.
            """ % (' '.join(missing))
            )
        return False
    return True


def parse_arguments():
    """Parse command-line arguments, and return an argparse arguments
    object.
    """
    parser = ArgumentParser(description=dedent("""\
        Autopilot test tool.
        """))
    subparsers = parser.add_subparsers(help='Run modes', dest="mode")

    parser_run = subparsers.add_parser('run', help="Run autopilot tests")
    parser_run.add_argument('-o', "--output", required=False,
                            help='Write test result report to file.\
                            Defaults to stdout.\
                            If given a directory instead of a file will \
                            write to a file in that directory named: \
                            <hostname>_<dd.mm.yyy_HHMMSS>.log')
    parser_run.add_argument('-f', "--format", choices=['text', 'xml'],
                            default='text',
                            required=False,
                            help='Specify desired output format. \
                            Default is "text".')
    parser_run.add_argument('-r', '--record', action='store_true',
                            default=False, required=False,
                            help="Record failing tests. Required \
                            'recordmydesktop' app to be installed.\
                            Videos are stored in /tmp/autopilot.")
    parser_run.add_argument("-rd", "--record-directory", required=False,
                            default="/tmp/autopilot", type=str,
                            help="Directory to put recorded tests \
                            (only if -r) specified.")
    parser_run.add_argument('-v', '--verbose', default=False, required=False,
                            action='store_true',
                            help="If set, autopilot will output test log data \
                            to stderr during a test run.")
    parser_run.add_argument("suite", nargs="+",
                            help="Specify test suite(s) to run.")

    parser_list = subparsers.add_parser('list', help="List autopilot tests")
    parser_list.add_argument("-ro", "--run-order", required=False, default=False,
                            action="store_true",
                            help="List tests in run order, rather than alphabetical \
                            order (the default).")
    parser_list.add_argument("suite", nargs="+",
                             help="Specify test suite(s) to run.")

    parser_vis = subparsers.add_parser('vis',
                                      help="Create introspection visualisation.\
                                      Opens visualisation in xdot when not\
                                      passed an output path to write file to.")
    args = parser.parse_args()

    return args


def list_tests(args):
    """Print a list of tests we find inside autopilot.tests."""
    num_tests = 0
    test_suite = load_test_suite_from_name(args.suite)

    if args.run_order:
        test_list_fn = lambda: iterate_tests(test_suite)
    else:
        test_list_fn = lambda: sorted(iterate_tests(test_suite),
            lambda a, b: cmp(a.id(), b.id()))

    for test in test_list_fn():
        has_scenarios = hasattr(test, "scenarios") and type(test.scenarios) is list
        if has_scenarios:
            num_tests += len(test.scenarios)
            print " *%d %s" % (len(test.scenarios), test.id())
        else:
            num_tests += 1
            print "   ", test.id()
    print "\n\n %d total tests." % (num_tests)


def run_tests(args):
    """Run tests, using input from `args`."""
    import junitxml
    import autopilot.globals

    if args.record:
        try:
            subprocess.check_output('which recordmydesktop', shell=True)
        except subprocess.CalledProcessError:
			print "ERROR: The application 'recordmydesktop' needs to be installed to record failing jobs."
			exit(1)
        autopilot.globals.video_recording_enabled = True
        autopilot.globals.video_record_directory = args.record_directory
    if args.verbose:
        autopilot.globals.log_verbose = True

    test_suite = load_test_suite_from_name(args.suite)

    if args.output == None:
        results_stream = sys.stdout
    else:
        try:
            path = os.path.dirname(args.output)
            if path != '' and not os.path.exists(path):
                os.makedirs(path)
            log_file = args.output
            if os.path.isdir(log_file):
                default_log = "%s_%s.log" % (node(),
                                             datetime.now().strftime("%d.%m.%y-%H%M%S"))
                log_file = os.path.join(log_file, default_log)
                print "Using default log filename: %s " % default_log
            results_stream = open(log_file, 'w')
        except:
            results_stream = sys.stdout
    if args.format == "xml":
        result = junitxml.JUnitXmlResult(results_stream)
        result.startTestRun()
        test_suite.run(result)
        result.stopTestRun()
        results_stream.close()
        if not result.wasSuccessful:
            exit(1)
    elif args.format == "text":
        runner = TextTestRunner(stream=results_stream)
        success = runner.run(test_suite).wasSuccessful()
        if not success:
            exit(1)


def load_test_suite_from_name(test_names):
    """Returns a test suite object given a dotted test names."""
    patch_python_path()
    loader = TestLoader()
    if isinstance(test_names, basestring):
        test_names = list(test_names)
    elif not isinstance(test_names, list):
        raise TypeError("test_names must be either a string or list, not %r"
                        % (type(test_names)))

    tests = []
    test_package_locations = []
    for test_name in test_names:
        top_level_pkg = test_name.split('.')[0]
        package = __import__(top_level_pkg)
        package_parent_path = os.path.abspath(
            os.path.join(
                os.path.dirname(package.__file__),
                '..'
                )
            )
        if package_parent_path not in test_package_locations:
            test_package_locations.append(package_parent_path)
        tests.append(loader.discover(top_level_pkg, top_level_dir=package_parent_path))
    all_tests = TestSuite(tests)

    test_dirs = ", ".join(sorted(test_package_locations))
    print "Loading tests from: %s\n" % test_dirs

    requested_tests = {}
    for test in iterate_tests(all_tests):
        # The test loader returns tests that start with 'unittest.loader' if for
        # whatever reason the test failed to load. We run the tests without the
        # built-in exception catching turned on, so we can get at the raised
        # exception, which we print, so the user knows that something in their
        # tests is broken.
        if test.id().startswith('unittest.loader'):
            try:
                test.debug()
            except Exception as e:
                print e
        elif any([test.id().startswith(name) for name in test_names]):
            requested_tests[test.id()] = test

    return TestSuite(requested_tests.values())


def patch_python_path():
    """Prepend the current directory to sys.path to ensure that we can load & run
    autopilot tests if the caller is in the parent directory.

    """
    if os.getcwd() not in sys.path:
        sys.path.insert(0, os.getcwd())


def main():
    args = parse_arguments()
    if args.mode == 'list':
        list_tests(args)
    elif args.mode == 'run':
        run_tests(args)
    elif args.mode == 'vis':
        # importing this requires that DISPLAY is set. Since we don't always want
        # that requirement, do the import here:
        from autopilot.vis import vis_main

        # XXX - in quantal, overlay scrollbars make this process consume 100% of
        # the CPU. It's a known bug:
        #
        # https://bugs.launchpad.net/ubuntu/quantal/+source/qt4-x11/+bug/1005677
        #
        # Once that's been fixed we can remove the following line:
        #
        putenv('LIBOVERLAY_SCROLLBAR', '0')
        vis_main()


if __name__ == "__main__":
    if not check_depends():
        exit(1)
    main()<|MERGE_RESOLUTION|>--- conflicted
+++ resolved
@@ -16,11 +16,7 @@
 from os import putenv
 from platform import node
 import sys
-<<<<<<< HEAD
 import subprocess
-from tempfile import NamedTemporaryFile
-=======
->>>>>>> e82cb715
 from testtools import iterate_tests
 from textwrap import dedent
 from argparse import ArgumentParser
