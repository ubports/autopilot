--- conflicted
+++ resolved
@@ -8,6 +8,12 @@
 # by the Free Software Foundation.
 
 from __future__ import absolute_import
+
+#
+# NOTE: You MUST NOT import any autopilot modules at global scope, because it
+# cases autopilot to be inserted into sys.modules before we've had a chance to
+# patch sys.path, which in turn means we cannot use autopilot to run our own
+# tests.
 
 from codecs import open
 from datetime import datetime
@@ -25,13 +31,7 @@
 from argparse import ArgumentParser
 from unittest.loader import TestLoader
 from unittest import TestSuite
-<<<<<<< HEAD
-
-=======
-from autopilot.introspection import launch_application, get_application_launcher
-from autopilot.introspection.gtk import GtkApplicationLauncher
-from autopilot.introspection.qt import QtApplicationLauncher
->>>>>>> 1bc0a21d
+
 
 # list autopilot depends here, with the form:
 # ('python module name', 'ubuntu package name'),
@@ -339,6 +339,7 @@
 
 def launch_app(args):
     """Launch an application, with introspection support."""
+    from autopilot.introspection import launch_application, get_application_launcher
     setup_logging(args.verbose)
     app_name = args.application[0]
     if not isabs(app_name) or not exists(app_name):
@@ -369,40 +370,12 @@
         exit(1)
 
     try:
-        from autopilot.introspection import launch_application
         launch_application(launcher, app_name, capture_output=False)
     except RuntimeError as e:
         print "Error: " + e.message
         exit(1)
 
 
-<<<<<<< HEAD
-def get_application_introspection_base(app_path):
-    """Return a base class that knows how to enable introspection for this app,
-    or None.
-
-    """
-    # TODO: this is a teeny bit hacky - we call ldd to check whether this application
-    # links to certain library. We're assuming that linking to libQt* or libGtk*
-    # means the application is introspectable. This excludes any non-dynamically
-    # linked executables, which we may need to fix further down the line.
-    try:
-        ldd_output = subprocess.check_output(["ldd", app_path]).strip().lower()
-    except subprocess.CalledProcessError:
-        print "Error: Cannot auto-detect introspection plugin to load."
-        print "Use the '-i' argument to specify an interface."
-        exit(1)
-    if 'libqtcore' in ldd_output:
-        from autopilot.introspection.qt import QtApplicationLauncher
-        return QtApplicationLauncher
-    elif 'libgtk' in ldd_output:
-        from autopilot.introspection.gtk import GtkApplicationLauncher
-        return GtkApplicationLauncher
-    return None
-
-
-=======
->>>>>>> 1bc0a21d
 def run_vis(args):
     setup_logging(args.verbose)
     # importing this requires that DISPLAY is set. Since we don't always want
