--- conflicted
+++ resolved
@@ -18,11 +18,6 @@
 import os
 import time
 from functools import wraps
-<<<<<<< HEAD
-=======
-from Xlib import X, display, protocol
-
-_display = None
 
 
 def _pick_variant(variants, preferred_variant):
@@ -38,71 +33,6 @@
             get_debug_logger().warning("Can't create variant %s: %r", be, e)
             failure_reasons.append('%s: %r' % (be, e))
     raise RuntimeError("Unable to instantiate any backends\n%s" % '\n'.join(failure_reasons))
-
-
-def get_display():
-    """Get a Xlib display object. Creating the display prints garbage to stdout."""
-    global _display
-    if _display is None:
-        with Silence():
-            _display = display.Display()
-    return _display
-
-
-
-def make_window_skip_taskbar(window, set_flag=True):
-    """Set the skip-taskbar kint on an X11 window.
-
-    'window' should be an Xlib window object.
-    set_flag should be 'True' to set the flag, 'False' to clear it.
-
-    """
-    state = get_display().get_atom('_NET_WM_STATE_SKIP_TASKBAR', 1)
-    action = int(set_flag)
-    if action == 0:
-        print "Clearing flag"
-    elif action == 1:
-        print "Setting flag"
-    _setProperty('_NET_WM_STATE', [action, state, 0, 1], window)
-    get_display().sync()
-
-
-def get_desktop_viewport():
-    """Get the x,y coordinates for the current desktop viewport top-left corner."""
-    return _getProperty('_NET_DESKTOP_VIEWPORT')
-
-
-def get_desktop_geometry():
-    """Get the full width and height of the desktop, including all the viewports."""
-    return _getProperty('_NET_DESKTOP_GEOMETRY')
-
-
-def _setProperty(_type, data, win=None, mask=None):
-    """ Send a ClientMessage event to a window"""
-    if not win:
-        win = get_display().screen().root
-    if type(data) is str:
-        dataSize = 8
-    else:
-        # data length must be 5 - pad with 0's if it's short, truncate otherwise.
-        data = (data + [0] * (5 - len(data)))[:5]
-        dataSize = 32
-
-    ev = protocol.event.ClientMessage(window=win,
-        client_type=get_display().get_atom(_type),
-        data=(dataSize, data))
-
-    if not mask:
-        mask = (X.SubstructureRedirectMask | X.SubstructureNotifyMask)
-    get_display().screen().root.send_event(ev, event_mask=mask)
-
-
-def _getProperty(_type, win=None):
-    if not win:
-        win = get_display().screen().root
-    atom = win.get_full_property(get_display().get_atom(_type), X.AnyPropertyType)
-    if atom: return atom.value
->>>>>>> 5785f083
 
 
 def get_compiz_setting(plugin_name, setting_name):
