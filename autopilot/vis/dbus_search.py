# -*- Mode: Python; coding: utf-8; indent-tabs-mode: nil; tab-width: 4 -*-
#
# Autopilot Functional Test Tool
# Copyright (C) 2013 Canonical
#
# This program is free software: you can redistribute it and/or modify
# it under the terms of the GNU General Public License as published by
# the Free Software Foundation, either version 3 of the License, or
# (at your option) any later version.
#
# This program is distributed in the hope that it will be useful,
# but WITHOUT ANY WARRANTY; without even the implied warranty of
# MERCHANTABILITY or FITNESS FOR A PARTICULAR PURPOSE.  See the
# GNU General Public License for more details.
#
# You should have received a copy of the GNU General Public License
# along with this program.  If not, see <http://www.gnu.org/licenses/>.
#


import logging
import os
from os.path import join
try:
    import lxml.etree as ET
except ImportError:
    from xml.etree import ElementTree as ET

_logger = logging.getLogger(__name__)


class DBusInspector(object):
    def __init__(self, bus):
        self._bus = bus
        self._xml_processor = None
        self.p_dbus = self._bus.get_object('org.freedesktop.DBus', '/')

    def set_xml_processor(self, processor):
        self._xml_processor = processor

    def __call__(self, conn_name, obj_name='/'):
        """Introspects and applies the reply_handler to the dbus object
        constructed from the provided bus, connection and object name.

        """
        handler = lambda xml: self._xml_processor(
            conn_name,
            obj_name,
            xml
        )
        error_handler = lambda *args: _logger.error("Error occured: %r" % args)
        obj = self._bus.get_object(conn_name, obj_name)

        # avoid introspecting our own PID, as that locks up with libdbus
        try:
            obj_pid = self.p_dbus.GetConnectionUnixProcessID(
                conn_name,
                dbus_interface='org.freedesktop.DBus'
            )
            if obj_pid == os.getpid():
                return
        except:
            # can't get D-BUS daemon's own pid, ignore
            pass
        obj.Introspect(
            dbus_interface='org.freedesktop.DBus.Introspectable',
            reply_handler=handler,
            error_handler=error_handler
        )


class XmlProcessor(object):
    def __init__(self):
        self._dbus_inspector = None
        self._success_callback = None

    def set_dbus_inspector(self, inspector):
        self._dbus_inspector = inspector

    def set_success_callback(self, callback):
        """Must be a callable etc."""
        self._success_callback = callback

    def __call__(self, conn_name, obj_name, xml):
        try:
            root = ET.fromstring(xml)

            for child in root.getchildren():
                try:
                    child_name = join(obj_name, child.attrib['name'])
                except KeyError:
                    continue
                # If we found another node, make sure we get called again with
                # a new XML block.
                if child.tag == 'node':
                    self._dbus_inspector(conn_name, child_name)
                # If we found an interface, call our success function with the
                # interface name
                elif child.tag == 'interface':
                    iface_name = child_name.split('/')[-1]
                    self._success_callback(conn_name, obj_name, iface_name)
<<<<<<< HEAD
        except ET.ParseError:
            logger.warning(
=======
        except ElementTree.ParseError:
            _logger.warning(
>>>>>>> f88e3296
                "Unable to parse XML response for %s (%s)"
                % (conn_name, obj_name)
            )


def _start_trawl(bus, connection_name, on_success_cb):
    """Start searching *connection_name* on *bus* for interfaces under
    org.freedesktop.DBus.Introspectable.

    on_success_cb gets called when an interface is found.

    """

    if connection_name is None:
        raise ValueError("Connection name is required.")

    if not callable(on_success_cb):
        raise ValueError("on_success_cb needs to be callable.")

    dbus_inspector = DBusInspector(bus)
    xml_processor = XmlProcessor()
    dbus_inspector.set_xml_processor(xml_processor)
    xml_processor.set_dbus_inspector(dbus_inspector)
    xml_processor.set_success_callback(on_success_cb)

    dbus_inspector(connection_name)<|MERGE_RESOLUTION|>--- conflicted
+++ resolved
@@ -99,13 +99,8 @@
                 elif child.tag == 'interface':
                     iface_name = child_name.split('/')[-1]
                     self._success_callback(conn_name, obj_name, iface_name)
-<<<<<<< HEAD
         except ET.ParseError:
-            logger.warning(
-=======
-        except ElementTree.ParseError:
             _logger.warning(
->>>>>>> f88e3296
                 "Unable to parse XML response for %s (%s)"
                 % (conn_name, obj_name)
             )
