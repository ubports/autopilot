--- conflicted
+++ resolved
@@ -26,11 +26,7 @@
 import six
 
 from autopilot.exceptions import StateNotFoundError
-<<<<<<< HEAD
-from autopilot.introspection import (
-=======
 from autopilot.introspection._search import (
->>>>>>> 621d3e52
     _get_dbus_address_object,
     _make_proxy_object_async
 )
