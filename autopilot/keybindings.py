--- conflicted
+++ resolved
@@ -27,12 +27,8 @@
 from types import NoneType
 import re
 
-<<<<<<< HEAD
-from autopilot.emulators.input import get_keyboard
-=======
 from autopilot.emulators.input import Keyboard
 from autopilot.compizconfig import get_plugin, get_setting
->>>>>>> 8d0c473c
 
 logger = logging.getLogger(__name__)
 
@@ -140,7 +136,7 @@
     if isinstance(v, basestring):
         return v
     else:
-        raise NotImplementedError("Not implemented yet")
+        return _get_compiz_keybinding(v)
 
 
 def get_hold_part(binding_name):
@@ -179,12 +175,36 @@
     return parts[-1]
 
 
-def _translate_keystroke_string(keystroke_string):
+def _get_compiz_keybinding(compiz_tuple):
+    """Given a keybinding name, get the keybinding string from the compiz option.
+
+    :raises: **ValueError** if the compiz setting described does not hold a
+     keybinding.
+    :raises: **RuntimeError** if the compiz keybinding has been disabled.
+
+    """
+    plugin_name, setting_name = compiz_tuple
+    plugin = get_plugin(plugin_name)
+    setting = get_setting(plugin_name, setting_name)
+    if setting.Type != 'Key':
+        raise ValueError("Key binding maps to a compiz option that does not hold a keybinding.")
+    if not plugin.Enabled:
+        logger.warning("Returning keybinding for '%s' which is in un-enabled plugin '%s'",
+            setting.ShortDesc,
+            plugin.ShortDesc)
+    if setting.Value == "Disabled":
+        raise RuntimeError("Keybinding '%s' in compiz plugin '%s' has been disabled." %
+            (setting.ShortDesc, plugin.ShortDesc))
+
+    return _translate_compiz_keystroke_string(setting.Value)
+
+
+def _translate_compiz_keystroke_string(keystroke_string):
     """Get a string representing the keystroke stored in *keystroke_string*.
 
     The returned value is suitable for passing into the Keyboard emulator.
 
-    :param string keystroke_string.
+    :param string keystroke_string: A compizconfig-style keystroke string.
 
     """
     if not isinstance(keystroke_string, basestring):
