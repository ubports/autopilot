# -*- Mode: Python; coding: utf-8; indent-tabs-mode: nil; tab-width: 4 -*-
#
# Autopilot Functional Test Tool
# Copyright (C) 2013 Canonical
#
# This program is free software: you can redistribute it and/or modify
# it under the terms of the GNU General Public License as published by
# the Free Software Foundation, either version 3 of the License, or
# (at your option) any later version.
#
# This program is distributed in the hope that it will be useful,
# but WITHOUT ANY WARRANTY; without even the implied warranty of
# MERCHANTABILITY or FITNESS FOR A PARTICULAR PURPOSE.  See the
# GNU General Public License for more details.
#
# You should have received a copy of the GNU General Public License
# along with this program.  If not, see <http://www.gnu.org/licenses/>.
#

"""Base module or application environment setup."""

import fixtures
import os


class ApplicationEnvironment(fixtures.Fixture):

    def prepare_environment(self, app_path, arguments):
        """Prepare the application, or environment to launch with
        autopilot-support.

        The method *must* return a tuple of (*app_path*, *arguments*). Either
        of these can be altered by this method.

        """
        raise NotImplementedError("Sub-classes must implement this method.")


class GtkApplicationEnvironment(ApplicationEnvironment):

    def prepare_environment(self, app_path, arguments):
        """Prepare the application, or environment to launch with
        autopilot-support.

        :returns: unmodified app_path and arguments

        """
        modules = os.getenv('GTK_MODULES', '').split(':')
        if 'autopilot' not in modules:
            modules.append('autopilot')
            os.putenv('GTK_MODULES', ':'.join(modules))

        return app_path, arguments


class QtApplicationEnvironment(ApplicationEnvironment):

    def prepare_environment(self, app_path, arguments):
        """Prepare the application, or environment to launch with
        autopilot-support.

        :returns: unmodified app_path and arguments

        """
        if '-testability' not in arguments:
            insert_pos = 0
            for pos, argument in enumerate(arguments):
                if argument.startswith("-qt="):
                    insert_pos = pos + 1
                    break
            arguments.insert(insert_pos, '-testability')

<<<<<<< HEAD
        return app_path, arguments


class UpstartApplicationEnvironment(ApplicationEnvironment):

    def prepare_environment(self, app_path, arguments):
        """Prepare the application, or environment to launch with
        autopilot-support.

        :returns: unmodified app_path and arguments

        """
        _set_upstart_env("QT_LOAD_TESTABILITY", 1)
        self.addCleanup(_unset_upstart_env, "QT_LOAD_TESTABILITY")

        return app_path, arguments


def _set_upstart_env(key, value):
    _call_upstart_with_args(
        "set-env",
        "{key}={value}".format(key=key, value=value)
    )


def _unset_upstart_env(key):
    _call_upstart_with_args("unset-env", key)


def _call_upstart_with_args(*arguments):
    return subprocess.check_output(
        ["/sbin/initctl"] + list(arguments),
        universal_newlines=True
    )
=======
        return app_path, arguments
>>>>>>> 867a7758
<|MERGE_RESOLUTION|>--- conflicted
+++ resolved
@@ -70,41 +70,4 @@
                     break
             arguments.insert(insert_pos, '-testability')
 
-<<<<<<< HEAD
-        return app_path, arguments
-
-
-class UpstartApplicationEnvironment(ApplicationEnvironment):
-
-    def prepare_environment(self, app_path, arguments):
-        """Prepare the application, or environment to launch with
-        autopilot-support.
-
-        :returns: unmodified app_path and arguments
-
-        """
-        _set_upstart_env("QT_LOAD_TESTABILITY", 1)
-        self.addCleanup(_unset_upstart_env, "QT_LOAD_TESTABILITY")
-
-        return app_path, arguments
-
-
-def _set_upstart_env(key, value):
-    _call_upstart_with_args(
-        "set-env",
-        "{key}={value}".format(key=key, value=value)
-    )
-
-
-def _unset_upstart_env(key):
-    _call_upstart_with_args("unset-env", key)
-
-
-def _call_upstart_with_args(*arguments):
-    return subprocess.check_output(
-        ["/sbin/initctl"] + list(arguments),
-        universal_newlines=True
-    )
-=======
-        return app_path, arguments
->>>>>>> 867a7758
+        return app_path, arguments