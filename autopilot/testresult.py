--- conflicted
+++ resolved
@@ -82,14 +82,8 @@
 
     def addUnexpectedSuccess(self, test, details=None):
         self._log(logging.ERROR, "UNEXPECTED SUCCESS: %s" % test.id())
-<<<<<<< HEAD
         self._log_details(logging.ERROR, test)
-        super().addUnexpectedSuccess(test, details)
-=======
-        if hasattr(test, "getDetails"):
-            self._log_details(logging.ERROR, test.getDetails())
         return super().addUnexpectedSuccess(test, details)
->>>>>>> 4dfe27e3
 
     def addExpectedFailure(self, test, err=None, details=None):
         self._log(logging.INFO, "EXPECTED FAILURE: %s" % test.id())
