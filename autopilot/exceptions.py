--- conflicted
+++ resolved
@@ -40,11 +40,11 @@
         self.original_exception = original_exception
 
 
-<<<<<<< HEAD
 class ProcessSearchError(RuntimeError):
     """Object introspection error occured."""
     pass
-=======
+
+
 class StateNotFoundError(RuntimeError):
 
     """Raised when a piece of state information is not found.
@@ -101,5 +101,4 @@
 
 class InvalidXPathQuery(ValueError):
 
-    """Raised when an XPathselect query is invalid or unsupported."""
->>>>>>> 012af460
+    """Raised when an XPathselect query is invalid or unsupported."""