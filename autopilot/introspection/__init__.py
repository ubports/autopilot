--- conflicted
+++ resolved
@@ -33,11 +33,8 @@
 from time import sleep
 from functools import partial
 import os
-<<<<<<< HEAD
+import psutil
 import sys
-=======
-import psutil
->>>>>>> 5e364116
 
 from autopilot.introspection.backends import DBusAddress
 from autopilot.introspection.constants import (
@@ -476,6 +473,7 @@
 _get_child_pids = _cached_get_child_pids()
 
 
+
 def _make_proxy_object(data_source, emulator_base):
     """Returns a root proxy object given a DBus service name."""
     proxy_bases = _get_proxy_object_base_classes(data_source)
