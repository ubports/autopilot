# -*- Mode: Python; coding: utf-8; indent-tabs-mode: nil; tab-width: 4 -*-
#
# Autopilot Functional Test Tool
# Copyright (C) 2012-2014 Canonical
#
# This program is free software: you can redistribute it and/or modify
# it under the terms of the GNU General Public License as published by
# the Free Software Foundation, either version 3 of the License, or
# (at your option) any later version.
#
# This program is distributed in the hope that it will be useful,
# but WITHOUT ANY WARRANTY; without even the implied warranty of
# MERCHANTABILITY or FITNESS FOR A PARTICULAR PURPOSE.  See the
# GNU General Public License for more details.
#
# You should have received a copy of the GNU General Public License
# along with this program.  If not, see <http://www.gnu.org/licenses/>.
#


"""Package for introspection object support and search.

This package contains the methods and classes that are of use for accessing
dbus proxy objects and creating Custom Proxy Object classes.

For retrieving proxy objects for already existing processes use
:meth:`~autopilot.introspection.get_proxy_object_for_existing_process`
This takes search criteria and return a proxy object that can be queried and
introspected.

For creating your own Custom Proxy Classes use
:class:`autopilot.introspection.CustomEmulatorBase`

.. seealso::
    The tutorial section :ref:`custom_proxy_classes` for further details on
    using 'CustomEmulatorBase' to write custom proxy classes.

"""

from autopilot.introspection.dbus import CustomEmulatorBase
from autopilot.introspection._xpathselect import get_classname_from_path
from autopilot.exceptions import ProcessSearchError
from autopilot.introspection._search import (
    get_proxy_object_for_existing_process
)

# TODO: Remove ProcessSearchError from here once all our clients have stopped
# using it from this location.
__all__ = [
    'CustomEmulatorBase',
<<<<<<< HEAD
    'get_classname_from_path',
    'get_proxy_object_for_existing_process',
=======
    'ProxyBase',
>>>>>>> fc88f8a8
    'ProcessSearchError',
    'get_proxy_object_for_existing_process',
]

ProxyBase = CustomEmulatorBase
ProxyBase.__name__ = 'ProxyBase'<|MERGE_RESOLUTION|>--- conflicted
+++ resolved
@@ -48,12 +48,8 @@
 # using it from this location.
 __all__ = [
     'CustomEmulatorBase',
-<<<<<<< HEAD
     'get_classname_from_path',
-    'get_proxy_object_for_existing_process',
-=======
     'ProxyBase',
->>>>>>> fc88f8a8
     'ProcessSearchError',
     'get_proxy_object_for_existing_process',
 ]
