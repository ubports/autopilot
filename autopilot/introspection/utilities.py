--- conflicted
+++ resolved
@@ -43,12 +43,12 @@
     return bus_iface.GetConnectionUnixProcessID(connection_name)
 
 
-<<<<<<< HEAD
 def translate_state_keys(state_dict):
     """Translates the *state_dict* passed in so the keys are usable as python
     attributes."""
     return {k.replace('-', '_'): v for k, v in state_dict.items()}
-=======
+
+
 def _get_click_manifest():
     """Return the click package manifest as a python list."""
     # get the whole click package manifest every time - it seems fast enough
@@ -73,5 +73,4 @@
     raise RuntimeError(
         "Unable to find package '{}' in the click manifest."
         .format(package_id)
-    )
->>>>>>> 5e364116
+    )