# -*- Mode: Python; coding: utf-8; indent-tabs-mode: nil; tab-width: 4 -*-
#
# Autopilot Functional Test Tool
# Copyright (C) 2012-2013 Canonical
#
# This program is free software: you can redistribute it and/or modify
# it under the terms of the GNU General Public License as published by
# the Free Software Foundation, either version 3 of the License, or
# (at your option) any later version.
#
# This program is distributed in the hope that it will be useful,
# but WITHOUT ANY WARRANTY; without even the implied warranty of
# MERCHANTABILITY or FITNESS FOR A PARTICULAR PURPOSE.  See the
# GNU General Public License for more details.
#
# You should have received a copy of the GNU General Public License
# along with this program.  If not, see <http://www.gnu.org/licenses/>.
#


"""This module contains the code to retrieve state via DBus calls.

Under normal circumstances, the only thing you should need to use from this
module is the DBusIntrospectableObject class.

"""

from __future__ import absolute_import

from contextlib import contextmanager
import sys
import logging
import re
import six
from uuid import uuid4

from autopilot.introspection.types import create_value_instance
from autopilot.introspection.utilities import translate_state_keys
from autopilot.utilities import (
    get_debug_logger,
    sleep,
    Timer,
)


_object_registry = {}
logger = logging.getLogger(__name__)


class StateNotFoundError(RuntimeError):

    """Raised when a piece of state information is not found.

    This exception is commonly raised when the application has destroyed (or
    not yet created) the object you are trying to access in autopilot. This
    typically happens for a number of possible reasons:

    * The UI widget you are trying to access with
      :py:meth:`~DBusIntrospectionObject.select_single` or
      :py:meth:`~DBusIntrospectionObject.wait_select_single` or
      :py:meth:`~DBusIntrospectionObject.select_many` does not exist yet.

    * The UI widget you are trying to access has been destroyed by the
      application.

    """

    def __init__(self, class_name=None, **filters):
        """Construct a StateNotFoundError.

        :raises ValueError: if neither the class name not keyword arguments
            are specified.

        """
        if class_name is None and not filters:
            raise ValueError("Must specify either class name or filters.")

        if class_name is None:
            self._message = \
                u"Object not found with properties {}.".format(
                    repr(filters)
                )
        elif not filters:
            self._message = u"Object not found with name '{}'.".format(
                class_name
            )
        else:
            self._message = \
                u"Object not found with name '{}' and properties {}.".format(
                    class_name,
                    repr(filters)
                )

    def __str__(self):
        if six.PY3:
            return self._message
        else:
            return self._message.encode('utf8')

    def __unicode__(self):
        return self._message


class IntrospectableObjectMetaclass(type):
    """Metaclass to insert appropriate classes into the object registry."""

    def __new__(cls, classname, bases, classdict):
        """Add class name to type registry."""
        class_object = type.__new__(cls, classname, bases, classdict)
        if classname in (
            'ApplicationProxyObject',
            'CustomEmulatorBase',
            'DBusIntrospectionObject',
        ):
            return class_object

        if getattr(class_object, '_id', None) is not None:
            if class_object._id in _object_registry:
                _object_registry[class_object._id][classname] = class_object
            else:
                _object_registry[class_object._id] = {classname: class_object}
        return class_object


def get_classname_from_path(object_path):
    return object_path.split("/")[-1]


def _object_passes_filters(instance, **kwargs):
    """Return true if *instance* satisifies all the filters present in
    kwargs."""
    with instance.no_automatic_refreshing():
        for attr, val in kwargs.items():
            if not hasattr(instance, attr) or getattr(instance, attr) != val:
                # Either attribute is not present, or is present but with
                # the wrong value - don't add this instance to the results
                # list.
                return False
    return True


DBusIntrospectionObjectBase = IntrospectableObjectMetaclass(
    'DBusIntrospectionObjectBase',
    (object,),
    {}
)


class DBusIntrospectionObject(DBusIntrospectionObjectBase):
    """A class that supports transparent data retrieval from the application
    under test.

    This class is the base class for all objects retrieved from the application
    under test. It handles transparently refreshing attribute values when
    needed, and contains many methods to select child objects in the
    introspection tree.

    """

    def __init__(self, state_dict, path, backend):
        self.__state = {}
        self.__refresh_on_attribute = True
        self._set_properties(state_dict)
        self._path = path
        self._poll_time = 10
        self._backend = backend

    def _set_properties(self, state_dict):
        """Creates and set attributes of *self* based on contents of
        *state_dict*.

        .. note:: Translates '-' to '_', so a key of 'icon-type' for example
         becomes 'icon_type'.

        """
        self.__state = {}
        for key, value in translate_state_keys(state_dict).items():
            # don't store id in state dictionary -make it a proper instance
            # attribute
            if key == 'id':
                self.id = int(value[1])
            try:
                self.__state[key] = create_value_instance(value, self, key)
            except ValueError as e:
                logger.warning(
                    "While constructing attribute '%s.%s': %s",
                    self.__class__.__name__,
                    key,
                    str(e)
                )

    def get_children_by_type(self, desired_type, **kwargs):
        """Get a list of children of the specified type.

        Keyword arguments can be used to restrict returned instances. For
        example::

            get_children_by_type('Launcher', monitor=1)

        will return only Launcher instances that have an attribute 'monitor'
        that is equal to 1. The type can also be specified as a string, which
        is useful if there is no emulator class specified::

            get_children_by_type('Launcher', monitor=1)

        Note however that if you pass a string, and there is an emulator class
        defined, autopilot will not use it.

        :param desired_type: Either a string naming the type you want, or a
            class of the type you want (the latter is used when defining
            custom emulators)

        .. seealso::
            Tutorial Section :ref:`custom_emulators`

        """
        #TODO: if kwargs has exactly one item in it we should specify the
        # restriction in the XPath query, so it gets processed in the Unity C++
        # code rather than in Python.
        instances = self.get_children()

        result = []
        for instance in instances:
            # Skip items that are not instances of the desired type:
            if isinstance(desired_type, six.string_types):
                if instance.__class__.__name__ != desired_type:
                    continue
            elif not isinstance(instance, desired_type):
                continue

            #skip instances that fail attribute check:
            if _object_passes_filters(instance, **kwargs):
                result.append(instance)
        return result

    def get_properties(self):
        """Returns a dictionary of all the properties on this class.

        This can be useful when you want to log all the properties exported
        from your application for a particular object. Every property in the
        returned dictionary can be accessed as attributes of the object as
        well.

        """
        # Since we're grabbing __state directly there's no implied state
        # refresh, so do it manually:
        self.refresh_state()
        props = self.__state.copy()
        props['id'] = self.id
        return props

    def get_children(self):
        """Returns a list of all child objects.

        This returns a list of all children. To return only children of a
        specific type, use :meth:`get_children_by_type`. To get objects
        further down the introspection tree (i.e.- nodes that may not
        necessarily be immeadiate children), use :meth:`select_single` and
        :meth:`select_many`.

        """
        # Thomi: 2014-03-20: There used to be a call to 'self.refresh_state()'
        # here. That's not needed, since the only thing we use is the proxy
        # path, which isn't affected by the current state.
        query = self.get_class_query_string() + "/*"
        state_dicts = self.get_state_by_path(query)
        children = [self.make_introspection_object(i) for i in state_dicts]
        return children

    def get_parent(self):
        """Returns the parent of this object.

        If this object has no parent (i.e.- it is the root of the introspection
        tree). Then it returns itself.

        """
        query = self.get_class_query_string() + "/.."
        parent_state_dicts = self.get_state_by_path(query)

        parent = self.make_introspection_object(parent_state_dicts[0])
        return parent

    def select_single(self, type_name='*', **kwargs):
        """Get a single node from the introspection tree, with type equal to
        *type_name* and (optionally) matching the keyword filters present in
        *kwargs*.

        You must specify either *type_name*, keyword filters or both.

        This method searches recursively from the instance this method is
        called on. Calling :meth:`select_single` on the application (root)
        proxy object will search the entire tree. Calling
        :meth:`select_single` on an object in the tree will only search it's
        descendants.

        Example usage::

            app.select_single('QPushButton', objectName='clickme')
            # returns a QPushButton whose 'objectName' property is 'clickme'.

        If nothing is returned from the query, this method raises
        StateNotFoundError.

        :param type_name: Either a string naming the type you want, or a class
            of the appropriate type (the latter case is for overridden emulator
            classes).

        :raises ValueError: if the query returns more than one item. *If
            you want more than one item, use select_many instead*.

        :raises TypeError: if neither *type_name* or keyword filters are
            provided.

        :raises StateNotFoundError: if the requested object was not found.

        .. seealso::
            Tutorial Section :ref:`custom_emulators`

        """
        instances = self.select_many(type_name, **kwargs)
        if len(instances) > 1:
            raise ValueError("More than one item was returned for query")
        if not instances:
            raise StateNotFoundError(type_name, **kwargs)
        return instances[0]

    def wait_select_single(self, type_name='*', **kwargs):
        """Get a proxy object matching some search criteria, retrying if no
        object is found until a timeout is reached.

        This method is identical to the :meth:`select_single` method, except
        that this method will poll the application under test for 10 seconds
        in the event that the search criteria does not match anything.

        This method will return single proxy object from the introspection
        tree, with type equal to *type_name* and (optionally) matching the
        keyword filters present in *kwargs*.

        You must specify either *type_name*, keyword filters or both.

        This method searches recursively from the proxy object this method is
        called on. Calling :meth:`select_single` on the application (root)
        proxy object will search the entire tree. Calling
        :meth:`select_single` on an object in the tree will only search it's
        descendants.

        Example usage::

            app.wait_select_single('QPushButton', objectName='clickme')
            # returns a QPushButton whose 'objectName' property is 'clickme'.
            # will poll the application until such an object exists, or will
            # raise StateNotFoundError after 10 seconds.

        If nothing is returned from the query, this method raises
        StateNotFoundError after 10 seconds.

        :param type_name: Either a string naming the type you want, or a class
            of the appropriate type (the latter case is for overridden emulator
            classes).

        :raises ValueError: if the query returns more than one item. *If
            you want more than one item, use select_many instead*.

        :raises TypeError: if neither *type_name* or keyword filters are
            provided.

        :raises StateNotFoundError: if the requested object was not found.

        .. seealso::
            Tutorial Section :ref:`custom_emulators`

        """
        for i in range(self._poll_time):
            try:
                return self.select_single(type_name, **kwargs)
            except StateNotFoundError:
                if i == self._poll_time - 1:
                    raise
                sleep(1)

    def select_many(self, type_name='*', **kwargs):
        """Get a list of nodes from the introspection tree, with type equal to
        *type_name* and (optionally) matching the keyword filters present in
        *kwargs*.

        You must specify either *type_name*, keyword filters or both.

        This method searches recursively from the instance this method is
        called on. Calling :meth:`select_many` on the application (root) proxy
        object will search the entire tree. Calling :meth:`select_many` on an
        object in the tree will only search it's descendants.

        Example Usage::

            app.select_many('QPushButton', enabled=True)
            # returns a list of QPushButtons that are enabled.

        As mentioned above, this method searches the object tree recursively::

            file_menu = app.select_one('QMenu', title='File')
            file_menu.select_many('QAction')
            # returns a list of QAction objects who appear below file_menu in
            # the object tree.

        .. warning::
            The order in which objects are returned is not guaranteed. It is
            bad practise to write tests that depend on the order in which
            this method returns objects. (see :ref:`object_ordering` for more
            information).

        If you only want to get one item, use :meth:`select_single` instead.

        :param type_name: Either a string naming the type you want, or a class
            of the appropriate type (the latter case is for overridden emulator
            classes).

        :raises: **TypeError** if neither *type_name* or keyword filters are
            provided.

        .. seealso::
            Tutorial Section :ref:`custom_emulators`

        """
        if not isinstance(type_name, str) and issubclass(
                type_name, DBusIntrospectionObject):
            type_name = type_name.__name__

        if type_name == "*" and not kwargs:
            raise TypeError("You must specify either a type name or a filter.")

        logger.debug(
            "Selecting objects of %s with attributes: %r",
            'any type' if type_name == '*' else 'type ' + type_name, kwargs)

        server_side_filters = []
        client_side_filters = {}
        for k, v in kwargs.items():
            # LP Bug 1209029: The XPathSelect protocol does not allow all valid
            # node names or values. We need to decide here whether the filter
            # parameters are going to work on the backend or not. If not, we
            # just do the processing client-side. See the
            # _is_valid_server_side_filter_param function (below) for the
            # specific requirements.
            if _is_valid_server_side_filter_param(k, v):
                server_side_filters.append(
                    _get_filter_string_for_key_value_pair(k, v)
                )
            else:
                client_side_filters[k] = v
        filter_str = '[{}]'.format(','.join(server_side_filters)) \
            if server_side_filters else ""
        query_path = "%s//%s%s" % (
            self.get_class_query_string(),
            type_name,
            filter_str
        )

        state_dicts = self.get_state_by_path(query_path)
        instances = [self.make_introspection_object(i) for i in state_dicts]
        return [i for i in instances
                if _object_passes_filters(i, **client_side_filters)]

    def refresh_state(self):
        """Refreshes the object's state.

        You should probably never have to call this directly. Autopilot
        automatically retrieves new state every time this object's attributes
        are read.

        :raises: **StateNotFound** if the object in the application under test
            has been destroyed.

        """
        _, new_state = self.get_new_state()
        self._set_properties(new_state)

    def get_all_instances(self):
        """Get all instances of this class that exist within the Application
        state tree.

        For example, to get all the LauncherIcon instances::

            icons = LauncherIcon.get_all_instances()

        .. warning::
            Using this method is slow - it requires a complete scan of the
            introspection tree. You should only use this when you're not sure
            where the objects you are looking for are located. Depending on
            the application you are testing, you may get duplicate results
            using this method.

        :return: List (possibly empty) of class instances.

        """
        cls_name = type(self).__name__
        instances = self.get_state_by_path("//%s" % (cls_name))
        return [self.make_introspection_object(i) for i in instances]

    def get_root_instance(self):
        """Get the object at the root of this tree.

        This will return an object that represents the root of the
        introspection tree.

        """
        instances = self.get_state_by_path("/")
        if len(instances) != 1:
            logger.error("Could not retrieve root object.")
            return None
        return self.make_introspection_object(instances[0])

    def __getattr__(self, name):
        # avoid recursion if for some reason we have no state set (should never
        # happen).
        if name == '__state':
            raise AttributeError()

        if name in self.__state:
            if self.__refresh_on_attribute:
                self.refresh_state()
            return self.__state[name]
        # attribute not found.
        raise AttributeError(
            "Class '%s' has no attribute '%s'." %
            (self.__class__.__name__, name))

    def get_state_by_path(self, piece):
        """Get state for a particular piece of the state tree.

        You should probably never need to call this directly.

        :param piece: an XPath-like query that specifies which bit of the tree
            you want to look at.
        :raises: **TypeError** on invalid *piece* parameter.

        """
        if not isinstance(piece, six.string_types):
            raise TypeError(
                "XPath query must be a string, not %r", type(piece))

        with Timer("GetState %s" % piece):
            data = self._backend.introspection_iface.GetState(piece)
            if len(data) > 15:
                logger.warning(
                    "Your query '%s' returned a lot of data (%d items). This "
                    "is likely to be slow. You may want to consider optimising"
                    " your query to return fewer items.",
                    piece,
                    len(data)
                )
            return data

    def get_new_state(self):
        """Retrieve a new state dictionary for this class instance.

        You should probably never need to call this directly.

        .. note:: The state keys in the returned dictionary are not translated.

        """
        try:
            return self.get_state_by_path(self.get_class_query_string())[0]
        except IndexError:
            raise StateNotFoundError(self.__class__.__name__, id=self.id)

    def wait_until_destroyed(self, timeout=10):
        """Block until this object is destroyed in the application.

        Block until the object this instance is a proxy for has been destroyed
        in the applicaiton under test. This is commonly used to wait until a
        UI component has been destroyed.

        :param timeout: The number of seconds to wait for the object to be
            destroyed. If not specified, defaults to 10 seconds.
        :raises RuntimeError: if the method timed out.

        """
        for i in range(timeout):
            try:
                self.get_new_state()
                sleep(1)
            except StateNotFoundError:
                return
        else:
            raise RuntimeError(
                "Object was not destroyed after %d seconds" % timeout
            )

    def get_class_query_string(self):
        """Get the XPath query string required to refresh this class's
        state."""
        if not self._path.startswith('/'):
            return "//" + self._path + "[id=%d]" % self.id
        else:
            return self._path + "[id=%d]" % self.id

    def make_introspection_object(self, dbus_tuple):
        """Make an introspection object given a DBus tuple of
        (path, state_dict).

        This only works for classes that derive from DBusIntrospectionObject.
        """
        path, state = dbus_tuple
        name = get_classname_from_path(path)
        try:
            class_type = _object_registry[self._id][name]
        except KeyError:
            get_debug_logger().warning(
                "Generating introspection instance for type '%s' based on "
                "generic class.", name)
            # we want the object to inherit from the custom emulator base, not
            # the object class that is doing the selecting
            for base in type(self).__bases__:
                if issubclass(base, CustomEmulatorBase):
                    base_class = base
                    break
            else:
                base_class = type(self)
            class_type = type(str(name), (base_class,), {})
        return class_type(state, path, self._backend)

    def print_tree(self, output=None, maxdepth=None, _curdepth=0):
        """Print properties of the object and its children to a stream.

        When writing new tests, this can be called when it is too difficult to
        find the widget or property that you are interested in in "vis".

        .. warning:: Do not use this in production tests, this is expensive and
            not at all appropriate for actual testing. Only call this
            temporarily and replace with proper select_single/select_many
            calls.

        :param output: A file object or path name where the output will be
            written to. If not given, write to stdout.

        :param maxdepth: If given, limit the maximum recursion level to that
            number, i. e. only print children which have at most maxdepth-1
            intermediate parents.

        """
        if maxdepth is not None and _curdepth > maxdepth:
            return

        indent = "  " * _curdepth
        if output is None:
            output = sys.stdout
        elif isinstance(output, six.string_types):
            output = open(output, 'w')

        # print path
        if _curdepth > 0:
            output.write("\n")
        output.write("%s== %s ==\n" % (indent, self._path))
        # Thomi 2014-03-20: For all levels other than the top level, we can
        # avoid an entire dbus round trip if we grab the underlying property
        # dictionary directly. We can do this since the print_tree function
        # that called us will have retrieved us via a call to get_children(),
        # which gets the latest state anyway.
        if _curdepth > 0:
            properties = self.__state.copy()
        else:
            properties = self.get_properties()
        # print properties
<<<<<<< HEAD
        try:
            for prop, value in sorted(self.get_properties().items()):
                output.write("%s%s: %r\n" % (indent, prop, value))
                # print children
                if maxdepth is None or _curdepth < maxdepth:
                    for c in self.get_children():
                        c.print_tree(output, maxdepth, _curdepth + 1)
        except StateNotFoundError as error:
            output.write("%sError: %s\n" % (indent, error))
=======
        for key in sorted(properties.keys()):
            output.write("%s%s: %r\n" % (indent, key, properties[key]))
        # print children
        if maxdepth is None or _curdepth < maxdepth:
            for c in self.get_children():
                c.print_tree(output, maxdepth, _curdepth + 1)
>>>>>>> af418dcd

    @contextmanager
    def no_automatic_refreshing(self):
        """Context manager function to disable automatic DBus refreshing when
        retrieving attributes.

        Example usage:

            with instance.no_automatic_refreshing():
                # access lots of attributes.

        This can be useful if you need to check lots of attributes in a tight
        loop, or if you want to atomicaly check several attributes at once.

        """
        try:
            self.__refresh_on_attribute = False
            yield
        finally:
            self.__refresh_on_attribute = True


def _is_valid_server_side_filter_param(key, value):
    """Return True if the key and value parameters are valid for server-side
    processing.

    """
    key_is_valid = re.match(
        r'^[a-zA-Z0-9_\-]+( [a-zA-Z0-9_\-])*$',
        key
    ) is not None

    if type(value) == int:
        return key_is_valid and (-2**31 <= value <= 2**31 - 1)

    elif type(value) == bool:
        return key_is_valid

    elif type(value) == six.binary_type:
        return key_is_valid

    elif type(value) == six.text_type:
        try:
            value.encode('ascii')
            return key_is_valid
        except UnicodeEncodeError:
            pass
    return False


def _get_filter_string_for_key_value_pair(key, value):
    """Return a string representing the filter query for this key/value pair.

    The value must be suitable for server-side filtering. Raises ValueError if
    this is not the case.

    """
    if isinstance(value, six.text_type):
        if six.PY3:
            escaped_value = value.encode("unicode_escape")\
                .decode('ASCII')\
                .replace("'", "\\'")
        else:
            escaped_value = value.encode('utf-8').encode("string_escape")
            # note: string_escape codec escapes "'" but not '"'...
            escaped_value = escaped_value.replace('"', r'\"')
        return '{}="{}"'.format(key, escaped_value)
    elif isinstance(value, six.binary_type):
        if six.PY3:
            escaped_value = value.decode('utf-8')\
                .encode("unicode_escape")\
                .decode('ASCII')\
                .replace("'", "\\'")
        else:
            escaped_value = value.encode("string_escape")
            # note: string_escape codec escapes "'" but not '"'...
            escaped_value = escaped_value.replace('"', r'\"')
        return '{}="{}"'.format(key, escaped_value)
    elif isinstance(value, int) or isinstance(value, bool):
        return "{}={}".format(key, repr(value))
    else:
        raise ValueError("Unsupported value type: {}".format(type(value)))


class _CustomEmulatorMeta(IntrospectableObjectMetaclass):

    def __new__(cls, name, bases, d):
        # only consider classes derived from CustomEmulatorBase
        if name != 'CustomEmulatorBase':
            # and only if they don't already have an Id set.
            have_id = False
            for base in bases:
                if hasattr(base, '_id'):
                    have_id = True
                    break
            if not have_id:
                d['_id'] = uuid4()
        return super(_CustomEmulatorMeta, cls).__new__(cls, name, bases, d)

CustomEmulatorBase = _CustomEmulatorMeta('CustomEmulatorBase',
                                         (DBusIntrospectionObject, ),
                                         {})
CustomEmulatorBase.__doc__ = \
    """This class must be used as a base class for any custom emulators defined
    within a test case.

    .. seealso::
        Tutorial Section :ref:`custom_emulators`
            Information on how to write custom emulators.
    """<|MERGE_RESOLUTION|>--- conflicted
+++ resolved
@@ -661,24 +661,15 @@
         else:
             properties = self.get_properties()
         # print properties
-<<<<<<< HEAD
         try:
-            for prop, value in sorted(self.get_properties().items()):
-                output.write("%s%s: %r\n" % (indent, prop, value))
-                # print children
-                if maxdepth is None or _curdepth < maxdepth:
-                    for c in self.get_children():
-                        c.print_tree(output, maxdepth, _curdepth + 1)
+            for key in sorted(properties.keys()):
+                output.write("%s%s: %r\n" % (indent, key, properties[key]))
+            # print children
+            if maxdepth is None or _curdepth < maxdepth:
+                for c in self.get_children():
+                    c.print_tree(output, maxdepth, _curdepth + 1)
         except StateNotFoundError as error:
             output.write("%sError: %s\n" % (indent, error))
-=======
-        for key in sorted(properties.keys()):
-            output.write("%s%s: %r\n" % (indent, key, properties[key]))
-        # print children
-        if maxdepth is None or _curdepth < maxdepth:
-            for c in self.get_children():
-                c.print_tree(output, maxdepth, _curdepth + 1)
->>>>>>> af418dcd
 
     @contextmanager
     def no_automatic_refreshing(self):
