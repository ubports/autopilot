# -*- Mode: Python; coding: utf-8; indent-tabs-mode: nil; tab-width: 4 -*-
#
# Autopilot Functional Test Tool
# Copyright (C) 2012-2013 Canonical
#
# This program is free software: you can redistribute it and/or modify
# it under the terms of the GNU General Public License as published by
# the Free Software Foundation, either version 3 of the License, or
# (at your option) any later version.
#
# This program is distributed in the hope that it will be useful,
# but WITHOUT ANY WARRANTY; without even the implied warranty of
# MERCHANTABILITY or FITNESS FOR A PARTICULAR PURPOSE.  See the
# GNU General Public License for more details.
#
# You should have received a copy of the GNU General Public License
# along with this program.  If not, see <http://www.gnu.org/licenses/>.
#


"""This module contains the code to retrieve state via DBus calls.

Under normal circumstances, the only thing you should need to use from this
module is the DBusIntrospectableObject class.

"""

from contextlib import contextmanager
import sys
import logging

from autopilot.exceptions import StateNotFoundError
from autopilot.introspection._object_registry import (
    DBusIntrospectionObjectBase,
)
from autopilot.introspection.types import create_value_instance
from autopilot.introspection.utilities import translate_state_keys
from autopilot.introspection import _xpathselect as xpathselect
from autopilot.utilities import sleep


_logger = logging.getLogger(__name__)


class DBusIntrospectionObject(DBusIntrospectionObjectBase):
    """A class that supports transparent data retrieval from the application
    under test.

    This class is the base class for all objects retrieved from the application
    under test. It handles transparently refreshing attribute values when
    needed, and contains many methods to select child objects in the
    introspection tree.

    This class must be used as a base class for any custom proxy classes.

    .. seealso::
        Tutorial Section :ref:`custom_proxy_classes`
            Information on how to write custom proxy classes.

    """

    def __init__(self, state_dict, path, backend):
        """Construct a new proxy instance.

        :param state_dict: A dictionary of state data for the proxy object.
        :param path: A bytestring describing the path to the object within the
            introspection tree.
        :param backend: The data source backend this proxy should use then
            retrieving additional state data.

        The state dictionary must contain an 'id' element, as this is used to
        uniquely identify this object.

        """
        self.__state = {}
        self.__refresh_on_attribute = True
        self._set_properties(state_dict)
        self._path = path
        self._backend = backend
        self._query = xpathselect.Query.new_from_path_and_id(
            self._path,
            self.id
        )

    def _execute_query(self, query):
        """Execute query object 'query' and return the result."""
        return self._backend.execute_query_get_proxy_instances(
            query,
            getattr(self, '_id', None),
        )

    def _set_properties(self, state_dict):
        """Creates and set attributes of *self* based on contents of
        *state_dict*.

        .. note:: Translates '-' to '_', so a key of 'icon-type' for example
         becomes 'icon_type'.

        """
        # don't store id in state dictionary - make it a proper instance
        # attribute. If id is not present, raise a ValueError.
        try:
            self.id = int(state_dict['id'][1])
        except KeyError:
            raise ValueError(
                "State dictionary does not contain required 'id' key."
            )

        self.__state = {}
        for key, value in translate_state_keys(state_dict).items():
            if key == 'id':
                continue
            try:
                self.__state[key] = create_value_instance(value, self, key)
            except ValueError as e:
                _logger.warning(
                    "While constructing attribute '%s.%s': %s",
                    self.__class__.__name__,
                    key,
                    str(e)
                )

    def get_children_by_type(self, desired_type, **kwargs):
        """Get a list of children of the specified type.

        Keyword arguments can be used to restrict returned instances. For
        example::

            get_children_by_type('Launcher', monitor=1)

        will return only Launcher instances that have an attribute 'monitor'
        that is equal to 1. The type can also be specified as a string, which
        is useful if there is no emulator class specified::

            get_children_by_type('Launcher', monitor=1)

        Note however that if you pass a string, and there is an emulator class
        defined, autopilot will not use it.

        :param desired_type: Either a string naming the type you want, or a
            class of the type you want (the latter is used when defining
            custom emulators)

        .. seealso::
            Tutorial Section :ref:`custom_proxy_classes`

        """
        new_query = self._query.select_child(
            get_type_name(desired_type),
            kwargs
        )

        return self._execute_query(new_query)

    def get_properties(self):
        """Returns a dictionary of all the properties on this class.

        This can be useful when you want to log all the properties exported
        from your application for a particular object. Every property in the
        returned dictionary can be accessed as attributes of the object as
        well.

        """
        # Since we're grabbing __state directly there's no implied state
        # refresh, so do it manually:
        self.refresh_state()
        props = self.__state.copy()
        props['id'] = self.id
        return props

    def get_children(self):
        """Returns a list of all child objects.

        This returns a list of all children. To return only children of a
        specific type, use :meth:`get_children_by_type`. To get objects
        further down the introspection tree (i.e.- nodes that may not
        necessarily be immeadiate children), use :meth:`select_single` and
        :meth:`select_many`.

        """
        # Thomi: 2014-03-20: There used to be a call to 'self.refresh_state()'
        # here. That's not needed, since the only thing we use is the proxy
        # path, which isn't affected by the current state.
        new_query = self._query.select_child(xpathselect.Query.WILDCARD)
        return self._execute_query(new_query)

    def get_parent(self):
        """Returns the parent of this object.

        If this object has no parent (i.e.- it is the root of the introspection
        tree). Then it returns itself.

        """
        new_query = self._query.select_parent()
        return self._execute_query(new_query)[0]

    def select_single(self, type_name='*', **kwargs):
        """Get a single node from the introspection tree, with type equal to
        *type_name* and (optionally) matching the keyword filters present in
        *kwargs*.

        You must specify either *type_name*, keyword filters or both.

        This method searches recursively from the instance this method is
        called on. Calling :meth:`select_single` on the application (root)
        proxy object will search the entire tree. Calling
        :meth:`select_single` on an object in the tree will only search it's
        descendants.

        Example usage::

            app.select_single('QPushButton', objectName='clickme')
            # returns a QPushButton whose 'objectName' property is 'clickme'.

        If nothing is returned from the query, this method raises
        StateNotFoundError.

        :param type_name: Either a string naming the type you want, or a class
            of the appropriate type (the latter case is for overridden emulator
            classes).

        :raises ValueError: if the query returns more than one item. *If
            you want more than one item, use select_many instead*.

        :raises ValueError: if neither *type_name* or keyword filters are
            provided.

        :raises StateNotFoundError: if the requested object was not found.

        .. seealso::
            Tutorial Section :ref:`custom_proxy_classes`

        """
        type_name_str = get_type_name(type_name)
        new_query = self._query.select_descendant(
            type_name_str,
            kwargs
        )
        instances = self._execute_query(new_query)
        if len(instances) > 1:
            raise ValueError("More than one item was returned for query")
        if not instances:
            raise StateNotFoundError(type_name_str, **kwargs)
        return instances[0]

    def wait_select_single(self, type_name='*', ap_query_timeout=10, **kwargs):
        """Get a proxy object matching some search criteria, retrying if no
        object is found until a timeout is reached.

        This method is identical to the :meth:`select_single` method, except
        that this method will poll the application under test for the specified
        time in the event that the search criteria does not match anything.

        This method will return single proxy object from the introspection
        tree, with type equal to *type_name* and (optionally) matching the
        keyword filters present in *kwargs*.

        You must specify either *type_name*, keyword filters or both.

        This method searches recursively from the proxy object this method is
        called on. Calling :meth:`select_single` on the application (root)
        proxy object will search the entire tree. Calling
        :meth:`select_single` on an object in the tree will only search it's
        descendants.

        Example usage::

            app.wait_select_single(
                'QPushButton', ap_query_timeout=10, objectName='clickme')
            # returns a QPushButton whose 'objectName' property is 'clickme'.
            # will poll the application until such an object exists, or will
            # raise StateNotFoundError after specified timeout.

        If nothing is returned from the query, this method raises
        StateNotFoundError after specified timeout.

        :param type_name: Either a string naming the type you want, or a class
            of the appropriate type (the latter case is for overridden emulator
            classes).

        :param ap_query_timeout: Time in seconds to poll for the
            proxy object to match.

        :raises ValueError: if the query returns more than one item. *If
            you want more than one item, use select_many instead*.

        :raises ValueError: if neither *type_name* or keyword filters are
            provided.

        :raises StateNotFoundError: if the requested object was not found.

        .. seealso::
            Tutorial Section :ref:`custom_proxy_classes`

        """
        for i in range(ap_query_timeout):
            try:
                return self.select_single(type_name, **kwargs)
            except StateNotFoundError:
                if i == ap_query_timeout - 1:
                    raise
                sleep(1)

    def select_many(self, type_name='*', **kwargs):
        """Get a list of nodes from the introspection tree, with type equal to
        *type_name* and (optionally) matching the keyword filters present in
        *kwargs*.

        You must specify either *type_name*, keyword filters or both.

        This method searches recursively from the instance this method is
        called on. Calling :meth:`select_many` on the application (root) proxy
        object will search the entire tree. Calling :meth:`select_many` on an
        object in the tree will only search it's descendants.

        Example Usage::

            app.select_many('QPushButton', enabled=True)
            # returns a list of QPushButtons that are enabled.

        As mentioned above, this method searches the object tree recursively::

            file_menu = app.select_one('QMenu', title='File')
            file_menu.select_many('QAction')
            # returns a list of QAction objects who appear below file_menu in
            # the object tree.

        .. warning::
            The order in which objects are returned is not guaranteed. It is
            bad practise to write tests that depend on the order in which
            this method returns objects. (see :ref:`object_ordering` for more
            information).

        If you only want to get one item, use :meth:`select_single` instead.

        :param type_name: Either a string naming the type you want, or a class
            of the appropriate type (the latter case is for overridden emulator
            classes).

        :raises ValueError: if neither *type_name* or keyword filters are
            provided.

        .. seealso::
            Tutorial Section :ref:`custom_proxy_classes`

        """
        type_name_str = get_type_name(type_name)
        new_query = self._query.select_descendant(
            type_name_str,
            kwargs
        )
        _logger.debug(
            "Selecting objects of %s with attributes: %r",
            'any type'
            if type_name_str == '*' else 'type ' + type_name_str, kwargs
        )
        return self._execute_query(new_query)

    def wait_select_many(
            self,
            type_name='*',
            ap_result_count=1,
            ap_query_timeout=10,
            **kwargs
    ):
        """
        Get a list of nodes from the introspection tree, with type equal to
        *type_name* and (optionally) matching the keyword filters present in
        *kwargs*. This method will retry until either the objects matching
        the criteria are >= *ap_result_count* or the *ap_query_timeout*
        is reached.

        You must specify either *type_name*, keyword filters or both.

        Example Usage::

            app.wait_select_many(
                'QPushButton',
                ap_result_count=5,
                ap_query_timeout=8,
                enabled=True
            )
            # waits for >=5 QPushButtons to create within 8 seconds and returns
            # them in a list.

        :param: type_name: Either a string naming the type you want, or a class
            of the appropriate type.

        :param: ap_result_count: The number of objects that have to
            match to return.

        :param: ap_query_timeout: The timeout for the polling.

        :param: **kwargs: The optional parameters used to match objects.

        :raises: ValueError: When the number of objects matching the
            query are less than the *number* passed as parameter.

        :return: A list of proxy objects.
        """
        for i in range(ap_query_timeout):
            items = self.select_many(type_name, **kwargs)
            if len(items) >= ap_result_count:
                return items
            sleep(1)
        raise ValueError("Not found the number of elements requested")

    def refresh_state(self):
        """Refreshes the object's state.

        You should probably never have to call this directly. Autopilot
        automatically retrieves new state every time this object's attributes
        are read.

        :raises StateNotFound: if the object in the application under test
            has been destroyed.

        """
        _, new_state = self._get_new_state()
        self._set_properties(new_state)

    def get_all_instances(self):
        """Get all instances of this class that exist within the Application
        state tree.

        For example, to get all the LauncherIcon instances::

            icons = LauncherIcon.get_all_instances()

        .. warning::
            Using this method is slow - it requires a complete scan of the
            introspection tree. You should only use this when you're not sure
            where the objects you are looking for are located. Depending on
            the application you are testing, you may get duplicate results
            using this method.

        :return: List (possibly empty) of class instances.

        """
        cls_name = type(self).__name__
        return self._execute_query(
            xpathselect.Query.whole_tree_search(cls_name)
        )

    def get_root_instance(self):
        """Get the object at the root of this tree.

        This will return an object that represents the root of the
        introspection tree.

        """
        query = xpathselect.Query.pseudo_tree_root()
        return self._execute_query(query)[0]

    def __getattr__(self, name):
        # avoid recursion if for some reason we have no state set (should never
        # happen).
        if name == '__state':
            raise AttributeError()

        if name in self.__state:
            if self.__refresh_on_attribute:
                self.refresh_state()
            return self.__state[name]
        # attribute not found.
        raise AttributeError(
            "Class '%s' has no attribute '%s'." %
            (self.__class__.__name__, name))

    def _get_new_state(self):
        """Retrieve a new state dictionary for this class instance.

        You should probably never need to call this directly.

        .. note:: The state keys in the returned dictionary are not translated.

        """
        try:
            return self._backend.execute_query_get_data(self._query)[0]
        except IndexError:
            raise StateNotFoundError(self.__class__.__name__, id=self.id)

    def wait_until_destroyed(self, timeout=10):
        """Block until this object is destroyed in the application.

        Block until the object this instance is a proxy for has been destroyed
        in the applicaiton under test. This is commonly used to wait until a
        UI component has been destroyed.

        :param timeout: The number of seconds to wait for the object to be
            destroyed. If not specified, defaults to 10 seconds.
        :raises RuntimeError: if the method timed out.

        """
        for i in range(timeout):
            try:
                self._get_new_state()
                sleep(1)
            except StateNotFoundError:
                return
        else:
            raise RuntimeError(
                "Object was not destroyed after %d seconds" % timeout
            )

    def is_moving(self):
        """Return bool representing if the dbus node is static or moving."""
        return _MockableDbusObject(self).is_moving()

    def wait_until_not_moving(self, timeout=10):
        """
        Block until this object is not moving.

        Block until both x and y of the object stop changing. This is
        normally used with listviews where there is a need to wait for
        the scrolling to stop before performing another action.

        :param timeout: Seconds to wait for the dbus node to stop moving.

        :raises RuntimeError: if dbus node is still moving after *timeout*.
        """
        for i in range(timeout):
            if not self.is_moving():
                return
        raise RuntimeError(
            'Object was still moving after {} seconds'.format(
                timeout
            )
        )

    def print_tree(self, output=None, maxdepth=None, _curdepth=0):
        """Print properties of the object and its children to a stream.

        When writing new tests, this can be called when it is too difficult to
        find the widget or property that you are interested in in "vis".

        .. warning:: Do not use this in production tests, this is expensive and
            not at all appropriate for actual testing. Only call this
            temporarily and replace with proper select_single/select_many
            calls.

        :param output: A file object or path name where the output will be
            written to. If not given, write to stdout.

        :param maxdepth: If given, limit the maximum recursion level to that
            number, i. e. only print children which have at most maxdepth-1
            intermediate parents.

        """
        if maxdepth is not None and _curdepth > maxdepth:
            return

        indent = "  " * _curdepth
        if output is None:
            output = sys.stdout
        elif isinstance(output, str):
            output = open(output, 'w')

        # print path
        if _curdepth > 0:
            output.write("\n")
        output.write("%s== %s ==\n" % (indent, self._path.decode('utf-8')))
        # Thomi 2014-03-20: For all levels other than the top level, we can
        # avoid an entire dbus round trip if we grab the underlying property
        # dictionary directly. We can do this since the print_tree function
        # that called us will have retrieved us via a call to get_children(),
        # which gets the latest state anyway.
        if _curdepth > 0:
            properties = self.__state.copy()
        else:
            properties = self.get_properties()
        # print properties
        try:
            for key in sorted(properties.keys()):
                output.write("%s%s: %r\n" % (indent, key, properties[key]))
            # print children
            if maxdepth is None or _curdepth < maxdepth:
                for c in self.get_children():
                    c.print_tree(output, maxdepth, _curdepth + 1)
        except StateNotFoundError as error:
            output.write("%sError: %s\n" % (indent, error))

    def get_path(self):
        """Return the absolute path of the dbus node"""
        if isinstance(self._path, str):
            return self._path

        return self._path.decode('utf-8')

    @contextmanager
    def no_automatic_refreshing(self):
        """Context manager function to disable automatic DBus refreshing when
        retrieving attributes.

        Example usage:

            with instance.no_automatic_refreshing():
                # access lots of attributes.

        This can be useful if you need to check lots of attributes in a tight
        loop, or if you want to atomicaly check several attributes at once.

        """
        try:
            self.__refresh_on_attribute = False
            yield
        finally:
            self.__refresh_on_attribute = True

    @classmethod
    def validate_dbus_object(cls, path, _state):
        """Return whether this class is the appropriate proxy object class for
        a given dbus path and state.

        The default version matches the name of the dbus object and the class.
        Subclasses of CustomProxyObject can override it to define a different
        validation method.

        :param path: The dbus path of the object to check
        :param state: The dbus state dict of the object to check
                      (ignored in default implementation)
        :returns: Whether this class is appropriate for the dbus object

        """
        state_name = xpathselect.get_classname_from_path(path)
        if isinstance(state_name, str):
            state_name = state_name.encode('utf-8')
        class_name = cls.__name__.encode('utf-8')
        return state_name == class_name

    @classmethod
    def get_type_query_name(cls):
        """Return the Type node name to use within the search query.

        This allows for a Custom Proxy Object to be named differently to the
        underlying node type name.

        For instance if you have a QML type defined in the file RedRect.qml::

            import QtQuick 2.0
            Rectangle {
                color: red;
            }

        You can then define a Custom Proxy Object  for this type like so::

        class RedRect(DBusIntrospectionObject):
            @classmethod
            def get_type_query_name(cls):
                return 'QQuickRectangle'

        This is due to the qml engine storing 'RedRect' as a QQuickRectangle in
        the UI tree and the xpathquery query needs a node type to query for.
        By default the query will use the class name (in this case RedRect) but
        this will not match any node type in the tree.

        """

        return cls.__name__


# TODO - can we add a deprecation warning around this somehow?
CustomEmulatorBase = DBusIntrospectionObject


def get_type_name(maybe_string_or_class):
    """Get a type name from something that might be a class or a string.

    This is a temporary funtion that will be removed once custom proxy classes
    can specify the query to be used to select themselves.

    """
    if not isinstance(maybe_string_or_class, str):
        return _get_class_type_name(maybe_string_or_class)
    return maybe_string_or_class


def _get_class_type_name(maybe_cpo_class):
    if hasattr(maybe_cpo_class, 'get_type_query_name'):
        return maybe_cpo_class.get_type_query_name()
    else:
        return maybe_cpo_class.__name__


def raises(exception_class, func, *args, **kwargs):
    try:
        func(*args, **kwargs)
    except exception_class:
        return True
    else:
        return False


def is_element(ap_query_func, *args, **kwargs):
    """
    Call the *ap_query_func* with the args and indicate if it
    raises StateNotFoundError.

    :param: ap_query_func: The dbus query call to be evaluated.

    :param: *args: The *ap_query_func* positional parameters.

    :param: **kwargs: The *ap_query_func* optional parameters.

    :return: False if the *ap_query_func* raises StateNotFoundError,
        True otherwise.
    """
<<<<<<< HEAD
    return not raises(StateNotFoundError, predicate, *args, **kwargs)


class _MockableDbusObject:

    def __init__(self, dbus_object):
        self._dbus_object = dbus_object
        self._mocked = False
        self._dbus_object_secondary = None
        sleep.disable_mock()

    @contextmanager
    def mocked(self, dbus_object_secondary):
        try:
            self.enable_mock(dbus_object_secondary)
            yield self
        finally:
            self.disable_mock()

    def enable_mock(self, dbus_object_secondary):
        self._dbus_object_secondary = dbus_object_secondary
        sleep.enable_mock()
        self._mocked = True

    def disable_mock(self):
        self._dbus_object_secondary = None
        sleep.disable_mock()
        self._mocked = False

    def _get_default_dbus_object(self):
        return self._dbus_object

    def _get_secondary_dbus_object(self):
        if not self._mocked:
            return self._get_default_dbus_object()
        else:
            return self._dbus_object_secondary

    def is_moving(self):
        """
        Return bool representing if the dbus object is moving.

        :return: True if the element is moving, False otherwise.
        """
        x1, y1, h1, w1 = self._get_default_dbus_object().globalRect
        sleep(0.5)
        x2, y2, h2, w2 = self._get_secondary_dbus_object().globalRect

        return x1 != x2 or y1 != y2
=======
    return not raises(StateNotFoundError, ap_query_func, *args, **kwargs)
>>>>>>> dfa00a2f
<|MERGE_RESOLUTION|>--- conflicted
+++ resolved
@@ -705,8 +705,7 @@
     :return: False if the *ap_query_func* raises StateNotFoundError,
         True otherwise.
     """
-<<<<<<< HEAD
-    return not raises(StateNotFoundError, predicate, *args, **kwargs)
+    return not raises(StateNotFoundError, ap_query_func, *args, **kwargs)
 
 
 class _MockableDbusObject:
@@ -754,7 +753,4 @@
         sleep(0.5)
         x2, y2, h2, w2 = self._get_secondary_dbus_object().globalRect
 
-        return x1 != x2 or y1 != y2
-=======
-    return not raises(StateNotFoundError, ap_query_func, *args, **kwargs)
->>>>>>> dfa00a2f
+        return x1 != x2 or y1 != y2