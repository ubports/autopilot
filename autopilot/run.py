# -*- Mode: Python; coding: utf-8; indent-tabs-mode: nil; tab-width: 4 -*-
#
# Autopilot Functional Test Tool
# Copyright (C) 2012-2013 Canonical
#
# This program is free software: you can redistribute it and/or modify
# it under the terms of the GNU General Public License as published by
# the Free Software Foundation, either version 3 of the License, or
# (at your option) any later version.
#
# This program is distributed in the hope that it will be useful,
# but WITHOUT ANY WARRANTY; without even the implied warranty of
# MERCHANTABILITY or FITNESS FOR A PARTICULAR PURPOSE.  See the
# GNU General Public License for more details.
#
# You should have received a copy of the GNU General Public License
# along with this program.  If not, see <http://www.gnu.org/licenses/>.
#


from __future__ import absolute_import

from argparse import ArgumentParser, Action, REMAINDER
from codecs import open
from collections import OrderedDict
import cProfile
from datetime import datetime
from imp import find_module
import logging
import os
import os.path
from platform import node
from random import shuffle
import six
import subprocess
import sys
from unittest import TestLoader, TestSuite

from testtools import iterate_tests

from autopilot import get_version_string, have_vis
import autopilot.globals
from autopilot._debug import (
    get_all_debug_profiles,
    get_default_debug_profile,
)
from autopilot.testresult import get_default_format, get_output_formats
from autopilot.utilities import DebugLogFilter, LogFormatter
from autopilot.application._launcher import (
    _get_app_env_from_string_hint,
    get_application_launcher_wrapper,
    launch_process,
)


<<<<<<< HEAD
=======
def _parse_arguments(argv=None):
    """Parse command-line arguments, and return an argparse arguments
    object.
    """
    common_arguments = ArgumentParser(add_help=False)
    common_arguments.add_argument(
        '--enable-profile', required=False, default=False,
        action="store_true", help="Enable collection of profile data for "
        "autopilot itself. If enabled, profile data will be stored in "
        "'autopilot_<pid>.profile' in the current working directory."
    )
    parser = ArgumentParser(
        description="Autopilot test tool.",
        epilog="Each command (run, list, launch etc.) has additional help that"
        " can be viewed by passing the '-h' flag to the command. For "
        "example: 'autopilot run -h' displays further help for the "
        "'run' command."
    )
    parser.add_argument('-v', '--version', action='version',
                        version=get_version_string(),
                        help="Display autopilot version and exit.")
    subparsers = parser.add_subparsers(help='Run modes', dest="mode")

    parser_run = subparsers.add_parser(
        'run', help="Run autopilot tests", parents=[common_arguments]
    )
    parser_run.add_argument('-o', "--output", required=False,
                            help='Write test result report to file.\
                            Defaults to stdout.\
                            If given a directory instead of a file will \
                            write to a file in that directory named: \
                            <hostname>_<dd.mm.yyy_HHMMSS>.log')
    available_formats = get_output_formats().keys()
    parser_run.add_argument('-f', "--format", choices=available_formats,
                            default=get_default_format(),
                            required=False,
                            help='Specify desired output format. \
                            Default is "text".')
    parser_run.add_argument("-ff", "--failfast", action='store_true',
                            required=False, default=False,
                            help="Stop the test run on the first error \
                            or failure.")
    parser_run.add_argument('-r', '--record', action='store_true',
                            default=False, required=False,
                            help="Record failing tests. Required \
                            'recordmydesktop' app to be installed.\
                            Videos are stored in /tmp/autopilot.")
    parser_run.add_argument("-rd", "--record-directory", required=False,
                            type=str, help="Directory to put recorded tests")
    parser_run.add_argument("--record-options", required=False,
                            type=str, help="Comma separated list of options \
                            to pass to recordmydesktop")
    parser_run.add_argument("-ro", "--random-order", action='store_true',
                            required=False, default=False,
                            help="Run the tests in random order")
    parser_run.add_argument(
        '-v', '--verbose', default=False, required=False, action='count',
        help="If set, autopilot will output test log data to stderr during a "
        "test run. Set twice to also log data useful for debugging autopilot "
        "itself.")
    parser_run.add_argument(
        "--debug-profile",
        choices=[p.name for p in get_all_debug_profiles()],
        default=get_default_debug_profile().name,
        help="Select a profile for what additional debugging information "
        "should be attached to failed test results."
    )
    parser_run.add_argument(
        "--timeout-profile",
        choices=['normal', 'long'],
        default='normal',
        help="Alter the timeout values Autopilot uses. Selecting 'long' will "
        "make autopilot use longer timeouts for various polling loops. This "
        "useful if autopilot is running on very slow hardware"
    )
    parser_run.add_argument("suite", nargs="+",
                            help="Specify test suite(s) to run.")

    parser_list = subparsers.add_parser(
        'list', help="List autopilot tests", parents=[common_arguments]
    )
    parser_list.add_argument(
        "-ro", "--run-order", required=False, default=False,
        action="store_true",
        help="List tests in run order, rather than alphabetical order (the "
        "default).")
    parser_list.add_argument(
        "--suites", required=False, action='store_true',
        help="Lists only available suites, not tests contained within the "
        "suite.")
    parser_list.add_argument("suite", nargs="+",
                             help="Specify test suite(s) to run.")

    if have_vis():
        parser_vis = subparsers.add_parser(
            'vis', help="Open the Autopilot visualiser tool",
            parents=[common_arguments]
        )
        parser_vis.add_argument(
            '-v', '--verbose', required=False, default=False, action='count',
            help="Show autopilot log messages. Set twice to also log data "
            "useful for debugging autopilot itself.")
        parser_vis.add_argument(
            '-testability', required=False, default=False,
            action='store_true', help="Start the vis tool in testability "
            "mode. Used for self-tests only."
        )

    parser_launch = subparsers.add_parser(
        'launch', help="Launch an application with introspection enabled",
        parents=[common_arguments]
    )
    parser_launch.add_argument(
        '-i', '--interface', choices=('Gtk', 'Qt', 'Auto'), default='Auto',
        help="Specify which introspection interface to load. The default"
        "('Auto') uses ldd to try and detect which interface to load.")
    parser_launch.add_argument(
        '-v', '--verbose', required=False, default=False, action='count',
        help="Show autopilot log messages. Set twice to also log data useful "
        "for debugging autopilot itself.")
    parser_launch.add_argument(
        'application', action=_OneOrMoreArgumentStoreAction, type=str,
        nargs=REMAINDER,
        help="The application to launch. Can be a full path, or just an "
        "application name (in which case Autopilot will search for it in "
        "$PATH).")
    args = parser.parse_args(args=argv)

    # TR - 2013-11-27 - a bug in python3.3 means argparse doesn't fail
    # correctly when no commands are specified.
    # http://bugs.python.org/issue16308
    if args.mode is None:
        parser.error("too few arguments")

    if 'suite' in args:
        args.suite = [suite.rstrip('/') for suite in args.suite]

    return args


class _OneOrMoreArgumentStoreAction(Action):

    def __call__(self,  parser, namespace, values, option_string=None):
        if len(values) == 0:
            parser.error(
                "Must specify at least one argument to the 'launch' command")
        setattr(namespace, self.dest, values)


>>>>>>> 106cc084
def setup_logging(verbose):
    """Configure the root logger and verbose logging to stderr."""
    root_logger = get_root_logger()
    root_logger.setLevel(logging.DEBUG)
    if verbose == 0:
        set_null_log_handler(root_logger)
    if verbose >= 1:
        set_stderr_stream_handler(root_logger)
    if verbose >= 2:
        enable_debug_log_messages()
    #log autopilot version
    root_logger.info(get_version_string())


def get_root_logger():
    return logging.getLogger()


def set_null_log_handler(root_logger):
    root_logger.addHandler(logging.NullHandler())


def set_stderr_stream_handler(root_logger):
    formatter = LogFormatter()
    stderr_handler = logging.StreamHandler(stream=sys.stderr)
    stderr_handler.setFormatter(formatter)
    root_logger.addHandler(stderr_handler)


def enable_debug_log_messages():
    DebugLogFilter.debug_log_enabled = True


def construct_test_result(args):
    formats = get_output_formats()
    return formats[args.format](
        stream=get_output_stream(args.format, args.output),
        failfast=args.failfast,
    )


def get_output_stream(format, path):
    """Get an output stream pointing to 'path' that's appropriate for format
    'format'.

    :param format: A string that describes one of the output formats supported
        by autopilot.
    :param path: A path to the file you wish to write, or None to write to
        stdout.

    """
    if path:
        log_file = _get_log_file_path(path)
        if format == 'xml':
            return _get_text_mode_file_stream(log_file)
        elif format == 'text':
            return _get_binary_mode_file_stream(log_file)
        else:
            return _get_raw_binary_mode_file_stream(log_file)
    else:
        return sys.stdout


def _get_text_mode_file_stream(log_file):
    if six.PY2:
        return open(
            log_file,
            'w'
        )
    else:
        return open(
            log_file,
            'w',
            encoding='utf-8',
        )


def _get_binary_mode_file_stream(log_file):
    return open(
        log_file,
        'w',
        encoding='utf-8',
        errors='backslashreplace'
    )


def _get_raw_binary_mode_file_stream(log_file):
    return open(
        log_file,
        'wb'
    )


def _get_log_file_path(requested_path):
    dirname = os.path.dirname(requested_path)
    if dirname != '' and not os.path.exists(dirname):
        os.makedirs(dirname)
    if os.path.isdir(requested_path):
        return _get_default_log_filename(requested_path)
    return requested_path


def _get_default_log_filename(target_directory):
    """Return a filename that's likely to be unique to this test run."""
    default_log_filename = "%s_%s.log" % (
        node(),
        datetime.now().strftime("%d.%m.%y-%H%M%S")
    )
    _print_default_log_path(default_log_filename)
    log_file = os.path.join(target_directory, default_log_filename)
    return log_file


def _print_default_log_path(default_log_filename):
    print("Using default log filename: %s" % default_log_filename)


def get_package_location(import_name):
    """Get the on-disk location of a package from a test id name.

    :raises ImportError: if the name could not be found.
    :returns: path as a string
    """
    top_level_pkg = import_name.split('.')[0]
    _, path, _ = find_module(top_level_pkg, [os.getcwd()] + sys.path)
    return os.path.abspath(
        os.path.join(
            path,
            '..'
        )
    )


def _is_testing_autopilot_module(test_names):
    return (
        os.path.basename(sys.argv[0]) == 'autopilot'
        and any(t.startswith('autopilot') for t in test_names)
    )


def _reexecute_autopilot_using_module():
    autopilot_command = [sys.executable, '-m', 'autopilot.run'] + sys.argv[1:]
    try:
        subprocess.check_call(autopilot_command)
    except subprocess.CalledProcessError as e:
        return e.returncode
    return 0


def _discover_test(test_name):
    """Return tuple of (TestSuite of found test, top_level_dir of test).

    :raises ImportError: if test_name isn't a valid module or test name

    """
    loader = TestLoader()
    top_level_dir = get_package_location(test_name)
    # no easy way to figure out if test_name is a module or a test, so we
    # try to do the discovery first=...
    try:
        test = loader.discover(
            start_dir=test_name,
            top_level_dir=top_level_dir
        )
    except ImportError:
        # and if that fails, we try it as a test id.
        test = loader.loadTestsFromName(test_name)

    return (test, top_level_dir)


def _discover_requested_tests(test_names):
    """Return a collection of tests that are under test_names.

    returns a tuple containig a TestSuite of tests found and a boolean
    depicting wherether any difficulties were encountered while searching
    (namely un-importable module names).

    """
    all_tests = []
    test_package_locations = []
    error_occured = False
    for name in test_names:
        try:
            test, top_level_dir = _discover_test(name)
            all_tests.append(test)
            test_package_locations.append(top_level_dir)
        except ImportError as e:
            _handle_discovery_error(name, e)
            error_occured = True

    _show_test_locations(test_package_locations)

    return (TestSuite(all_tests), error_occured)


def _handle_discovery_error(test_name, exception):
    print("could not import package %s: %s" % (test_name, str(exception)))


def _filter_tests(all_tests, test_names):
    """Filter a given TestSuite for tests starting with any name contained
    within test_names.

    """
    requested_tests = {}
    for test in iterate_tests(all_tests):
        # The test loader returns tests that start with 'unittest.loader' if
        # for whatever reason the test failed to load. We run the tests without
        # the built-in exception catching turned on, so we can get at the
        # raised exception, which we print, so the user knows that something in
        # their tests is broken.
        if test.id().startswith('unittest.loader'):
            test_id = test._testMethodName
            try:
                test.debug()
            except Exception as e:
                print(e)
        else:
            test_id = test.id()
        if any([test_id.startswith(name) for name in test_names]):
            requested_tests[test_id] = test

    return requested_tests


def load_test_suite_from_name(test_names):
    """Return a test suite object given a dotted test names.

    Returns a tuple containing the TestSuite and a boolean indicating wherever
    any issues where encountered during the loading process.

    """
    # The 'autopilot' program cannot be used to run the autopilot test suite,
    # since setuptools needs to import 'autopilot.run', and that grabs the
    # system autopilot package. After that point, the module is loaded and
    # cached in sys.modules, and there's no way to unload a module in python
    # once it's been loaded.
    #
    # The solution is to detect whether we've been started with the 'autopilot'
    # application, *and* whether we're running the autopilot test suite itself,
    # and ≡ that's the case, we re-call autopilot using the standard
    # autopilot.run entry method, and exit with the sub-process' return code.
    if _is_testing_autopilot_module(test_names):
        exit(_reexecute_autopilot_using_module())

    if isinstance(test_names, str):
        test_names = [test_names]
    elif not isinstance(test_names, list):
        raise TypeError("test_names must be either a string or list, not %r"
                        % (type(test_names)))

    all_tests, error_occured = _discover_requested_tests(test_names)
    filtered_tests = _filter_tests(all_tests, test_names)

    return (TestSuite(filtered_tests.values()), error_occured)


def _show_test_locations(test_directories):
    """Print the test directories tests have been loaded from."""
    print("Loading tests from: %s\n" % ",".join(sorted(test_directories)))


def _configure_debug_profile(args):
    for fixture_class in get_all_debug_profiles():
        if args.debug_profile == fixture_class.name:
            autopilot.globals.set_debug_profile_fixture(fixture_class)
            break


def _configure_timeout_profile(args):
    if args.timeout_profile == 'long':
        autopilot.globals.set_default_timeout_period(20.0)
        autopilot.globals.set_long_timeout_period(30.0)


def _configure_video_recording(args):
    """Configure video recording based on contents of ``args``.

    :raises RuntimeError: If the user asked for video recording, but the
        system does not support video recording.

    """
    if args.record_directory:
        args.record = True

    if args.record:
        if not args.record_directory:
            args.record_directory = '/tmp/autopilot'

        if not _have_video_recording_facilities():
            raise RuntimeError(
                "The application 'recordmydesktop' needs to be installed to "
                "record failing jobs."
            )
        autopilot.globals.configure_video_recording(
            True,
            args.record_directory,
            args.record_options
        )


def _have_video_recording_facilities():
    call_ret_code = subprocess.call(
        ['which', 'recordmydesktop'],
        stdout=subprocess.PIPE
    )
    return call_ret_code == 0


def _prepare_application_for_launch(application, interface):
    app_path, app_arguments = _get_application_path_and_arguments(application)
    return _prepare_launcher_environment(
        interface,
        app_path,
        app_arguments
    )


def _get_application_path_and_arguments(application):

    app_name, app_arguments = _get_app_name_and_args(application)

    try:
        app_path = _get_applications_full_path(app_name)
    except ValueError as e:
        raise RuntimeError(str(e))

    return app_path, app_arguments


def _get_app_name_and_args(argument_list):
    """Return a tuple of (app_name, [app_args])."""
    return argument_list[0], argument_list[1:]


def _get_applications_full_path(app_name):
    if not _application_name_is_full_path(app_name):
        try:
            app_name = subprocess.check_output(
                ["which", app_name],
                universal_newlines=True
            ).strip()
        except subprocess.CalledProcessError:
            raise ValueError(
                "Cannot find application '%s'" % (app_name)
            )
    return app_name


def _application_name_is_full_path(app_name):
    return os.path.isabs(app_name) or os.path.exists(app_name)


def _prepare_launcher_environment(interface, app_path, app_arguments):
    launcher_env = _get_application_launcher_env(interface, app_path)
    _raise_if_launcher_is_none(launcher_env, app_path)
    return launcher_env.prepare_environment(app_path, app_arguments)


def _raise_if_launcher_is_none(launcher_env, app_path):
    if launcher_env is None:
        raise RuntimeError(
            "Could not determine introspection type to use for "
            "application '{app_path}'.\n"
            "(Perhaps use the '-i' argument to specify an interface.)".format(
                app_path=app_path
            )
        )


def _get_application_launcher_env(interface, application_path):
    launcher_env = None
    if interface == 'Auto':
        launcher_env = _try_determine_launcher_env_or_raise(application_path)
    else:
        launcher_env = _get_app_env_from_string_hint(interface)

    return launcher_env


def _try_determine_launcher_env_or_raise(app_name):
    try:
        return get_application_launcher_wrapper(app_name)
    except RuntimeError as e:
        # Re-format the runtime error to be more user friendly.
        raise RuntimeError(
            "Error detecting launcher: {err}\n"
            "(Perhaps use the '-i' argument to specify an interface.)".format(
                err=str(e)
            )
        )


def _print_message_and_exit_error(msg):
    print(msg)
    exit(1)


def _run_with_profiling(callable, output_file=None):
    if output_file is None:
        output_file = 'autopilot_%d.profile' % (os.getpid())
    cProfile.runctx(
        'callable()',
        globals(),
        locals(),
        filename=output_file,
    )


class TestProgram(object):

    def __init__(self, defined_args=None):
        """Create a new TestProgram instance.

        :param defined_args: If specified, must be an object representing
            command line arguments, as returned by the ``_parse_arguments``
            function. Passing in arguments prevents argparse from parsing
            sys.argv. Used in testing.

        """
        self.args = defined_args or _parse_arguments()

    def run(self):
        setup_logging(getattr(self.args, 'verbose', False))

        action = None
        if self.args.mode == 'list':
            action = self.list_tests
        elif self.args.mode == 'run':
            action = self.run_tests
        elif self.args.mode == 'vis':
            action = self.run_vis
        elif self.args.mode == 'launch':
            action = self.launch_app

        if action is not None:
            if getattr(self.args, 'enable_profile', False):
                _run_with_profiling(action)
            else:
                action()

    def run_vis(self):
        # importing this requires that DISPLAY is set. Since we don't always
        # want that requirement, do the import here:
        from autopilot.vis import vis_main

        # XXX - in quantal, overlay scrollbars make this process consume 100%
        # of the CPU. It's a known bug:
        #
        #https://bugs.launchpad.net/ubuntu/quantal/+source/qt4-x11/+bug/1005677
        #
        # Once that's been fixed we can remove the following line:
        #
        os.putenv('LIBOVERLAY_SCROLLBAR', '0')
        args = ['-testability'] if self.args.testability else []
        vis_main(args)

    def launch_app(self):
        """Launch an application, with introspection support."""

        try:
            app_path, app_arguments = _prepare_application_for_launch(
                self.args.application,
                self.args.interface
            )

            launch_process(
                app_path,
                app_arguments,
                capture_output=False
            )
        except RuntimeError as e:
            _print_message_and_exit_error("Error: " + str(e))

    def run_tests(self):
        """Run tests, using input from `args`."""
        test_suite, error_encountered = load_test_suite_from_name(
            self.args.suite
        )

        if self.args.random_order:
            shuffle(test_suite._tests)
            print("Running tests in random order")

        _configure_debug_profile(self.args)
        _configure_timeout_profile(self.args)
        try:
            _configure_video_recording(self.args)
        except RuntimeError as e:
            print("Error: %s" % str(e))
            exit(1)

        if self.args.verbose:
            autopilot.globals.set_log_verbose(True)

        result = construct_test_result(self.args)
        result.startTestRun()
        try:
            test_result = test_suite.run(result)
        finally:
            result.stopTestRun()

        if not test_result.wasSuccessful() or error_encountered:
            exit(1)

    def list_tests(self):
        """Print a list of tests we find inside autopilot.tests."""
        num_tests = 0
        total_title = "tests"
        test_suite, error_encountered = load_test_suite_from_name(
            self.args.suite
        )

        if self.args.run_order:
            test_list_fn = lambda: iterate_tests(test_suite)
        else:
            test_list_fn = lambda: sorted(iterate_tests(test_suite), key=id)

        # only show test suites, not test cases. TODO: Check if this is still
        # a requirement.
        if self.args.suites:
            suite_names = ["%s.%s" % (t.__module__, t.__class__.__name__)
                           for t in test_list_fn()]
            unique_suite_names = list(OrderedDict.fromkeys(suite_names).keys())
            num_tests = len(unique_suite_names)
            total_title = "suites"
            print("    %s" % ("\n    ".join(unique_suite_names)))
        else:
            for test in test_list_fn():
                has_scenarios = (hasattr(test, "scenarios")
                                 and type(test.scenarios) is list)
                if has_scenarios:
                    num_tests += len(test.scenarios)
                    print(" *%d %s" % (len(test.scenarios), test.id()))
                else:
                    num_tests += 1
                    print("    " + test.id())
        print("\n\n %d total %s." % (num_tests, total_title))

        if error_encountered:
            exit(1)


def main():
    test_app = TestProgram()
    test_app.run()


if __name__ == "__main__":
    main()<|MERGE_RESOLUTION|>--- conflicted
+++ resolved
@@ -53,8 +53,6 @@
 )
 
 
-<<<<<<< HEAD
-=======
 def _parse_arguments(argv=None):
     """Parse command-line arguments, and return an argparse arguments
     object.
@@ -204,7 +202,6 @@
         setattr(namespace, self.dest, values)
 
 
->>>>>>> 106cc084
 def setup_logging(verbose):
     """Configure the root logger and verbose logging to stderr."""
     root_logger = get_root_logger()
