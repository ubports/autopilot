--- conflicted
+++ resolved
@@ -57,8 +57,6 @@
     """Parse command-line arguments, and return an argparse arguments
     object.
     """
-<<<<<<< HEAD
-=======
     common_arguments = ArgumentParser(add_help=False)
     common_arguments.add_argument(
         '--enable-profile', required=False, default=False,
@@ -66,7 +64,6 @@
         "autopilot itself. If enabled, profile data will be stored in "
         "'autopilot_<pid>.profile' in the current working directory."
     )
->>>>>>> 087cc6bb
     parser = ArgumentParser(
         description="Autopilot test tool.",
         epilog="Each command (run, list, launch etc.) has additional help that"
@@ -79,13 +76,9 @@
                         help="Display autopilot version and exit.")
     subparsers = parser.add_subparsers(help='Run modes', dest="mode")
 
-<<<<<<< HEAD
-    parser_run = subparsers.add_parser('run', help="Run autopilot tests")
-=======
     parser_run = subparsers.add_parser(
         'run', help="Run autopilot tests", parents=[common_arguments]
     )
->>>>>>> 087cc6bb
     parser_run.add_argument('-o', "--output", required=False,
                             help='Write test result report to file.\
                             Defaults to stdout.\
@@ -138,13 +131,9 @@
     parser_run.add_argument("suite", nargs="+",
                             help="Specify test suite(s) to run.")
 
-<<<<<<< HEAD
-    parser_list = subparsers.add_parser('list', help="List autopilot tests")
-=======
     parser_list = subparsers.add_parser(
         'list', help="List autopilot tests", parents=[common_arguments]
     )
->>>>>>> 087cc6bb
     parser_list.add_argument(
         "-ro", "--run-order", required=False, default=False,
         action="store_true",
@@ -159,13 +148,9 @@
 
     if have_vis():
         parser_vis = subparsers.add_parser(
-<<<<<<< HEAD
-            'vis', help="Open the Autopilot visualiser tool")
-=======
             'vis', help="Open the Autopilot visualiser tool",
             parents=[common_arguments]
         )
->>>>>>> 087cc6bb
         parser_vis.add_argument(
             '-v', '--verbose', required=False, default=False, action='count',
             help="Show autopilot log messages. Set twice to also log data "
@@ -175,24 +160,11 @@
             action='store_true', help="Start the vis tool in testability "
             "mode. Used for self-tests only."
         )
-<<<<<<< HEAD
-        parser_vis.add_argument(
-            '--enable-profile', required=False, default=False,
-            action="store_true", help="Enable "
-            "collection of profile data for vis itself. If enabled, profile "
-            "data will be stored in 'vis_tool.profile' in the current "
-            "working directory."
-        )
-
-    parser_launch = subparsers.add_parser(
-        'launch', help="Launch an application with introspection enabled")
-=======
 
     parser_launch = subparsers.add_parser(
         'launch', help="Launch an application with introspection enabled",
         parents=[common_arguments]
     )
->>>>>>> 087cc6bb
     parser_launch.add_argument(
         '-i', '--interface', choices=('Gtk', 'Qt', 'Auto'), default='Auto',
         help="Specify which introspection interface to load. The default"
