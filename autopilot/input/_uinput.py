# -*- Mode: Python; coding: utf-8; indent-tabs-mode: nil; tab-width: 4 -*-
#
# Autopilot Functional Test Tool
# Copyright (C) 2012, 2013, 2014 Canonical
#
# This program is free software: you can redistribute it and/or modify
# it under the terms of the GNU General Public License as published by
# the Free Software Foundation, either version 3 of the License, or
# (at your option) any later version.
#
# This program is distributed in the hope that it will be useful,
# but WITHOUT ANY WARRANTY; without even the implied warranty of
# MERCHANTABILITY or FITNESS FOR A PARTICULAR PURPOSE.  See the
# GNU General Public License for more details.
#
# You should have received a copy of the GNU General Public License
# along with this program.  If not, see <http://www.gnu.org/licenses/>.
#

"""UInput device drivers."""

import logging
import os.path

import six
from evdev import UInput, ecodes as e

import autopilot.platform
from autopilot.input import Keyboard as KeyboardBase
from autopilot.input import Touch as TouchBase
from autopilot.input._common import get_center_point
from autopilot.utilities import deprecated, sleep


logger = logging.getLogger(__name__)


def _get_devnode_path():
    """Provide a fallback uinput node for devices which don't support udev"""
    devnode = '/dev/autopilot-uinput'
    if not os.path.exists(devnode):
        devnode = '/dev/uinput'
    return devnode


class _UInputKeyboardDevice(object):
    """Wrapper for the UInput Keyboard to execute its primitives."""

    def __init__(self, device_class=UInput):
        super(_UInputKeyboardDevice, self).__init__()
        self._device = device_class(devnode=_get_devnode_path())
        self._pressed_keys_ecodes = []

    def press(self, key):
        """Press one key button.

        It ignores case, so, for example, 'a' and 'A' are mapped to the same
        key.

        """
        ecode = self._get_ecode_for_key(key)
        logger.debug('Pressing %s (%r).', key, ecode)
        self._emit_press_event(ecode)
        self._pressed_keys_ecodes.append(ecode)

    def _get_ecode_for_key(self, key):
        key_name = key if key.startswith('KEY_') else 'KEY_' + key
        key_name = key_name.upper()
        ecode = e.ecodes.get(key_name, None)
        if ecode is None:
            raise ValueError('Unknown key name: %s.' % key)
        return ecode

    def _emit_press_event(self, ecode):
        press_value = 1
        self._emit(ecode, press_value)

    def _emit(self, ecode, value):
        self._device.write(e.EV_KEY, ecode, value)
        self._device.syn()

    def release(self, key):
        """Release one key button.

        It ignores case, so, for example, 'a' and 'A' are mapped to the same
        key.

        :raises ValueError: if ``key`` is not pressed.

        """
        ecode = self._get_ecode_for_key(key)
        if ecode in self._pressed_keys_ecodes:
            logger.debug('Releasing %s (%r).', key, ecode)
            self._emit_release_event(ecode)
            self._pressed_keys_ecodes.remove(ecode)
        else:
            raise ValueError('Key %r not pressed.' % key)

    def _emit_release_event(self, ecode):
        release_value = 0
        self._emit(ecode, release_value)

    def release_pressed_keys(self):
        """Release all the keys that are currently pressed."""
        for ecode in self._pressed_keys_ecodes:
            self._emit_release_event(ecode)
        self._pressed_keys_ecodes = []


class Keyboard(KeyboardBase):

    _device = None

    def __init__(self, device_class=_UInputKeyboardDevice):
        super(Keyboard, self).__init__()
        if Keyboard._device is None:
            Keyboard._device = device_class()

    def _sanitise_keys(self, keys):
        if keys == '+':
            return [keys]
        else:
            return keys.split('+')

    def press(self, keys, delay=0.1):
        """Send key press events only.

        The 'keys' argument must be a string of keys you want
        pressed. For example:

        press('Alt+F2')

        presses the 'Alt' and 'F2' keys.

        :raises TypeError: if ``keys`` is not a string.

        """
        if not isinstance(keys, six.string_types):
            raise TypeError("'keys' argument must be a string.")

        for key in self._sanitise_keys(keys):
            for key_button in self._get_key_buttons(key):
                self._device.press(key_button)
                sleep(delay)

    def release(self, keys, delay=0.1):
        """Send key release events only.

        The 'keys' argument must be a string of keys you want
        released. For example:

        release('Alt+F2')

        releases the 'Alt' and 'F2' keys.

        Keys are released in the reverse order in which they are specified.

        :raises TypeError: if ``keys`` is not a string.
        :raises ValueError: if one of the keys to be released is not pressed.

        """
        if not isinstance(keys, six.string_types):
            raise TypeError("'keys' argument must be a string.")

        for key in reversed(self._sanitise_keys(keys)):
            for key_button in reversed(self._get_key_buttons(key)):
                self._device.release(key_button)
                sleep(delay)

    def press_and_release(self, keys, delay=0.1):
        """Press and release all items in 'keys'.

        This is the same as calling 'press(keys);release(keys)'.

        The 'keys' argument must be a string of keys you want
        pressed and released.. For example:

        press_and_release('Alt+F2')

        presses both the 'Alt' and 'F2' keys, and then releases both keys.

        :raises TypeError: if ``keys`` is not a string.

        """
        logger.debug("Pressing and Releasing: %s", keys)
        self.press(keys, delay)
        self.release(keys, delay)

    def type(self, string, delay=0.1):
        """Simulate a user typing a string of text.

        Only 'normal' keys can be typed with this method. Control characters
        (such as 'Alt' will be interpreted as an 'A', and 'l', and a 't').

        :raises TypeError: if ``keys`` is not a string.

        """
        if not isinstance(string, six.string_types):
            raise TypeError("'keys' argument must be a string.")
        logger.debug("Typing text %r", string)
        for key in string:
            self.press(key, delay)
            self.release(key, delay)

    @classmethod
    def on_test_end(cls, test_instance):
        """Generate KeyRelease events for any un-released keys.

        Make sure you call this at the end of any test to release
        any keys that were pressed and not released.

        """
        if cls._device is not None:
            cls._device.release_pressed_keys()

    def _get_key_buttons(self, key):
        """Return a list of the key buttons required to press.

        Multiple buttons will be returned when the key specified requires more
        than one keypress to generate (for example, upper-case letters).

        """
        key_buttons = []
        if key.isupper() or key in _SHIFTED_KEYS:
            key_buttons.append('KEY_LEFTSHIFT')
        key_name = _UINPUT_CODE_TRANSLATIONS.get(key.upper(), key)
        key_buttons.append(key_name)
        return key_buttons


@deprecated('the Touch class to instantiate a device object')
def create_touch_device(res_x=None, res_y=None):
    """Create and return a UInput touch device.

    If res_x and res_y are not specified, they will be queried from the system.

    """
    return UInput(events=_get_touch_events(res_x, res_y),
                  name='autopilot-finger',
                  version=0x2, devnode=_get_devnode_path())


# Multiouch notes:
# ----------------

# We're simulating a class of device that can track multiple touches, and keep
# them separate. This is how most modern track devices work anyway. The device
# is created with a capability to track a certain number of distinct touches at
# once. This is the ABS_MT_SLOT capability. Since our target device can track 9
# separate touches, we'll do the same.

# Each finger contact starts by registering a slot number (0-8) with a tracking
# Id. The Id should be unique for this touch - this can be an
# auto-inctrementing integer. The very first packets to tell the kernel that
# we have a touch happening should look like this:

#    ABS_MT_SLOT 0
#    ABS_MT_TRACKING_ID 45
#    ABS_MT_POSITION_X x[0]
#    ABS_MT_POSITION_Y y[0]

# This associates Tracking id 45 (could be any number) with slot 0. Slot 0 can
# now not be use by any other touch until it is released.

# If we want to move this contact's coordinates, we do this:

#    ABS_MT_SLOT 0
#    ABS_MT_POSITION_X 123
#    ABS_MT_POSITION_Y 234

# Technically, the 'SLOT 0' part isn't needed, since we're already in slot 0,
# but it doesn't hurt to have it there.

# To lift the contact, we simply specify a tracking Id of -1:

#    ABS_MT_SLOT 0
#    ABS_MT_TRACKING_ID -1

# The initial association between slot and tracking Id is made when the
# 'finger' first makes contact with the device (well, not technically true,
# but close enough). Multiple touches can be active simultaniously, as long
# as they all have unique slots, and tracking Ids. The simplest way to think
# about this is that the SLOT refers to a finger number, and the TRACKING_ID
# identifies a unique touch for the duration of it's existance.


def _get_touch_events(res_x=None, res_y=None):
    if res_x is None or res_y is None:
        res_x, res_y = _get_system_resolution()

    touch_tool = _get_touch_tool()

    events = {
        e.EV_ABS: [
            (e.ABS_X, (0, res_x, 0, 0)),
            (e.ABS_Y, (0, res_y, 0, 0)),
            (e.ABS_PRESSURE, (0, 65535, 0, 0)),
            (e.ABS_MT_POSITION_X, (0, res_x, 0, 0)),
            (e.ABS_MT_POSITION_Y, (0, res_y, 0, 0)),
            (e.ABS_MT_TOUCH_MAJOR, (0, 30, 0, 0)),
            (e.ABS_MT_TRACKING_ID, (0, 65535, 0, 0)),
            (e.ABS_MT_PRESSURE, (0, 255, 0, 0)),
            (e.ABS_MT_SLOT, (0, 9, 0, 0)),
        ],
        e.EV_KEY: [
            touch_tool,
        ]
    }
    return events


def _get_system_resolution():
    from autopilot.display import Display
    display = Display.create()
    # TODO: This calculation needs to become part of the display module:
    l = r = t = b = 0
    for screen in range(display.get_num_screens()):
        geometry = display.get_screen_geometry(screen)
        if geometry[0] < l:
            l = geometry[0]
        if geometry[1] < t:
            t = geometry[1]
        if geometry[0] + geometry[2] > r:
            r = geometry[0] + geometry[2]
        if geometry[1] + geometry[3] > b:
            b = geometry[1] + geometry[3]
    res_x = r - l
    res_y = b - t
    return res_x, res_y


def _get_touch_tool():
    # android uses BTN_TOOL_FINGER, whereas desktop uses BTN_TOUCH. I have
    # no idea why...
    if autopilot.platform.model() == 'Desktop':
        touch_tool = e.BTN_TOUCH
    else:
        touch_tool = e.BTN_TOOL_FINGER
    return touch_tool


class _UInputTouchDevice(object):
    """Wrapper for the UInput Touch to execute its primitives."""

    _device = None
    _touch_fingers_in_use = []
    _last_tracking_id = 0

    def __init__(self, res_x=None, res_y=None, device_class=UInput):
        """Class constructor.

        If res_x and res_y are not specified, they will be queried from the
        system.

        """
        super(_UInputTouchDevice, self).__init__()
        if _UInputTouchDevice._device is None:
            _UInputTouchDevice._device = device_class(
                events=_get_touch_events(res_x, res_y),
                name='autopilot-finger',
                version=0x2, devnode=_get_devnode_path())
        self._touch_finger_slot = None

    @property
    def pressed(self):
        return self._touch_finger_slot is not None

    def finger_down(self, x, y):
        """Internal: moves finger "finger" down on the touchscreen.

        :param x: The finger will be moved to this x coordinate.
        :param y: The finger will be moved to this y coordinate.

        :raises RuntimeError: if the finger is already pressed.
        :raises RuntimeError: if no more touch slots are available.

        """
        if self.pressed:
            raise RuntimeError("Cannot press finger: it's already pressed.")
        self._touch_finger_slot = self._get_free_touch_finger_slot()

        self._device.write(e.EV_ABS, e.ABS_MT_SLOT, self._touch_finger_slot)
        self._device.write(
            e.EV_ABS, e.ABS_MT_TRACKING_ID, self._get_next_tracking_id())
        press_value = 1
        self._device.write(e.EV_KEY, e.BTN_TOOL_FINGER, press_value)
        self._device.write(e.EV_ABS, e.ABS_MT_POSITION_X, int(x))
        self._device.write(e.EV_ABS, e.ABS_MT_POSITION_Y, int(y))
        self._device.write(e.EV_ABS, e.ABS_MT_PRESSURE, 400)
        self._device.syn()

    def _get_free_touch_finger_slot(self):
        """Return the id of a free touch finger.

        :raises RuntimeError: if no more touch slots are available.

        """
        max_number_of_fingers = 9
        for i in range(max_number_of_fingers):
            if i not in _UInputTouchDevice._touch_fingers_in_use:
                _UInputTouchDevice._touch_fingers_in_use.append(i)
                return i
        raise RuntimeError('All available fingers have been used already.')

    def _get_next_tracking_id(self):
        _UInputTouchDevice._last_tracking_id += 1
        return _UInputTouchDevice._last_tracking_id

    def finger_move(self, x, y):
        """Internal: moves finger "finger" on the touchscreen to pos (x,y)

        NOTE: The finger has to be down for this to have any effect.

        :raises RuntimeError: if the finger is not pressed.

        """
        if not self.pressed:
            raise RuntimeError('Attempting to move without finger being down.')
        self._device.write(e.EV_ABS, e.ABS_MT_SLOT, self._touch_finger_slot)
        self._device.write(e.EV_ABS, e.ABS_MT_POSITION_X, int(x))
        self._device.write(e.EV_ABS, e.ABS_MT_POSITION_Y, int(y))
        self._device.syn()

    def finger_up(self):
        """Internal: moves finger "finger" up from the touchscreen

        :raises RuntimeError: if the finger is not pressed.

        """
        if not self.pressed:
            raise RuntimeError("Cannot release finger: it's not pressed.")
        self._device.write(e.EV_ABS, e.ABS_MT_SLOT, self._touch_finger_slot)
        lift_tracking_id = -1
        self._device.write(e.EV_ABS, e.ABS_MT_TRACKING_ID, lift_tracking_id)
        release_value = 0
        self._device.write(e.EV_KEY, e.BTN_TOOL_FINGER, release_value)
        self._device.syn()
        self._release_touch_finger()

    def _release_touch_finger(self):
        """Release the touch finger.

        :raises RuntimeError: if the finger was not claimed before or was
            already released.

        """
        if (self._touch_finger_slot not in
                _UInputTouchDevice._touch_fingers_in_use):
            raise RuntimeError(
                "Finger %d was never claimed, or has already been released." %
                self._touch_finger_slot)
        _UInputTouchDevice._touch_fingers_in_use.remove(
            self._touch_finger_slot)
        self._touch_finger_slot = None


class Touch(TouchBase):
    """Low level interface to generate single finger touch events."""

    def __init__(self, device_class=_UInputTouchDevice):
        super(Touch, self).__init__()
        self._device = device_class()

    @property
    def pressed(self):
        return self._device.pressed

    def tap(self, x, y):
        """Click (or 'tap') at given x and y coordinates.

        :raises RuntimeError: if the finger is already pressed.
        :raises RuntimeError: if no more finger slots are available.

        """
        logger.debug("Tapping at: %d,%d", x, y)
        self._device.finger_down(x, y)
        sleep(0.1)
        self._device.finger_up()

    def tap_object(self, object_):
        """Click (or 'tap') a given object.

        :raises RuntimeError: if the finger is already pressed.
        :raises RuntimeError: if no more finger slots are available.
        :raises ValueError: if `object_` doesn't have any recognised position
            attributes or if they are not of the correct type.

        """
        logger.debug("Tapping object: %r", object)
        x, y = get_center_point(object_)
        self.tap(x, y)

    def press(self, x, y):
        """Press and hold a given object or at the given coordinates.

        Call release() when the object has been pressed long enough.

        :raises RuntimeError: if the finger is already pressed.
        :raises RuntimeError: if no more finger slots are available.

        """
        logger.debug("Pressing at: %d,%d", x, y)
        self._device.finger_down(x, y)

    def release(self):
        """Release a previously pressed finger.

        :raises RuntimeError: if the touch is not pressed.

        """
        logger.debug("Releasing")
        self._device.finger_up()

    def move(self, x, y):
        """Moves the pointing "finger" to pos(x,y).

        NOTE: The finger has to be down for this to have any effect.

        :raises RuntimeError: if the finger is not pressed.

        """
        self._device.finger_move(x, y)

<<<<<<< HEAD
    def drag(self, x1, y1, x2, y2, rate=10):
        """Perform a drag gesture from (x1,y1) to (x2,y2)"""
=======
    def drag(self, x1, y1, x2, y2):
        """Perform a drag gesture from (x1,y1) to (x2,y2).

        :raises RuntimeError: if the finger is already pressed.
        :raises RuntimeError: if no more finger slots are available.

        """
>>>>>>> 2d0ce22b
        logger.debug("Dragging from %d,%d to %d,%d", x1, y1, x2, y2)
        self._device.finger_down(x1, y1)

<<<<<<< HEAD
        current_x, current_y = x1, y1
        while current_x != x2 or current_y != y2:
            dx = abs(x2 - current_x)
            dy = abs(y2 - current_y)

            intx = float(dx) / max(dx, dy)
            inty = float(dy) / max(dx, dy)

            step_x = min(rate * intx, dx)
            step_y = min(rate * inty, dy)

            if x2 < current_x:
                step_x *= -1
            if y2 < current_y:
                step_y *= -1

            current_x += step_x
            current_y += step_y
            self._finger_move(current_x, current_y)

            sleep(0.002)

        self._finger_up()

    def _finger_down(self, x, y):
        """Internal: moves finger "finger" down on the touchscreen.

        :param x: The finger will be moved to this x coordinate.
        :param y: The finger will be moved to this y coordinate.

        """
        if self._touch_finger is not None:
            raise RuntimeError("Cannot press finger: it's already pressed.")
        self._touch_finger = _get_touch_finger()

        _touch_device.write(e.EV_ABS, e.ABS_MT_SLOT, self._touch_finger)
        _touch_device.write(
            e.EV_ABS, e.ABS_MT_TRACKING_ID, get_next_tracking_id())
        _touch_device.write(e.EV_KEY, e.BTN_TOOL_FINGER, 1)
        _touch_device.write(e.EV_ABS, e.ABS_MT_POSITION_X, int(x))
        _touch_device.write(e.EV_ABS, e.ABS_MT_POSITION_Y, int(y))
        _touch_device.write(e.EV_ABS, e.ABS_MT_PRESSURE, 400)
        _touch_device.syn()

    def _finger_move(self, x, y):
        """Internal: moves finger "finger" on the touchscreen to pos (x,y)
           NOTE: The finger has to be down for this to have any effect."""
        if self._touch_finger is not None:
            _touch_device.write(e.EV_ABS, e.ABS_MT_SLOT, self._touch_finger)
            _touch_device.write(e.EV_ABS, e.ABS_MT_POSITION_X, int(x))
            _touch_device.write(e.EV_ABS, e.ABS_MT_POSITION_Y, int(y))
            _touch_device.syn()

    def _finger_up(self):
        """Internal: moves finger "finger" up from the touchscreen"""
        if self._touch_finger is None:
            raise RuntimeError("Cannot release finger: it's not pressed.")
        _touch_device.write(e.EV_ABS, e.ABS_MT_SLOT, self._touch_finger)
        _touch_device.write(e.EV_ABS, e.ABS_MT_TRACKING_ID, -1)
        _touch_device.write(e.EV_KEY, e.BTN_TOOL_FINGER, 0)
        _touch_device.syn()
        self._touch_finger = _release_touch_finger(self._touch_finger)
=======
        # Let's drag in 100 steps for now...
        dx = 1.0 * (x2 - x1) / 100
        dy = 1.0 * (y2 - y1) / 100
        cur_x = x1 + dx
        cur_y = y1 + dy
        for i in range(0, 100):
            self._device.finger_move(int(cur_x), int(cur_y))
            sleep(0.002)
            cur_x += dx
            cur_y += dy
        # Make sure we actually end up at target
        self._device.finger_move(x2, y2)
        self._device.finger_up()
>>>>>>> 2d0ce22b


# veebers: there should be a better way to handle this.
_SHIFTED_KEYS = "~!@#$%^&*()_+{}|:\"?><"

# The double-ups are due to the 'shifted' keys.
_UINPUT_CODE_TRANSLATIONS = {
    '/': 'SLASH',
    '?': 'SLASH',
    '.': 'DOT',
    ',': 'COMMA',
    '>': 'DOT',
    '<': 'COMMA',
    '\'': 'APOSTROPHE',
    '"': 'APOSTROPHE',
    ';': 'SEMICOLON',
    ':': 'SEMICOLON',
    '\\': 'BACKSLASH',
    '|': 'BACKSLASH',
    ']': 'RIGHTBRACE',
    '[': 'LEFTBRACE',
    '}': 'RIGHTBRACE',
    '{': 'LEFTBRACE',
    '=': 'EQUAL',
    '+': 'EQUAL',
    '-': 'MINUS',
    '_': 'MINUS',
    ')': '0',
    '(': '9',
    '*': '8',
    '&': '7',
    '^': '6',
    '%': '5',
    '$': '4',
    '#': '3',
    '@': '2',
    '!': '1',
    '~': 'GRAVE',
    '`': 'GRAVE',
    ' ': 'SPACE',
    '\t': 'TAB',
    '\n': 'ENTER',
    '\b': 'BACKSPACE',
    'CTRL': 'LEFTCTRL',
    'ALT': 'LEFTALT',
    'SHIFT': 'LEFTSHIFT',
}<|MERGE_RESOLUTION|>--- conflicted
+++ resolved
@@ -521,22 +521,16 @@
         """
         self._device.finger_move(x, y)
 
-<<<<<<< HEAD
     def drag(self, x1, y1, x2, y2, rate=10):
-        """Perform a drag gesture from (x1,y1) to (x2,y2)"""
-=======
-    def drag(self, x1, y1, x2, y2):
         """Perform a drag gesture from (x1,y1) to (x2,y2).
 
         :raises RuntimeError: if the finger is already pressed.
         :raises RuntimeError: if no more finger slots are available.
 
         """
->>>>>>> 2d0ce22b
         logger.debug("Dragging from %d,%d to %d,%d", x1, y1, x2, y2)
         self._device.finger_down(x1, y1)
 
-<<<<<<< HEAD
         current_x, current_y = x1, y1
         while current_x != x2 or current_y != y2:
             dx = abs(x2 - current_x)
@@ -555,65 +549,11 @@
 
             current_x += step_x
             current_y += step_y
-            self._finger_move(current_x, current_y)
+            self.device._finger_move(current_x, current_y)
 
             sleep(0.002)
 
-        self._finger_up()
-
-    def _finger_down(self, x, y):
-        """Internal: moves finger "finger" down on the touchscreen.
-
-        :param x: The finger will be moved to this x coordinate.
-        :param y: The finger will be moved to this y coordinate.
-
-        """
-        if self._touch_finger is not None:
-            raise RuntimeError("Cannot press finger: it's already pressed.")
-        self._touch_finger = _get_touch_finger()
-
-        _touch_device.write(e.EV_ABS, e.ABS_MT_SLOT, self._touch_finger)
-        _touch_device.write(
-            e.EV_ABS, e.ABS_MT_TRACKING_ID, get_next_tracking_id())
-        _touch_device.write(e.EV_KEY, e.BTN_TOOL_FINGER, 1)
-        _touch_device.write(e.EV_ABS, e.ABS_MT_POSITION_X, int(x))
-        _touch_device.write(e.EV_ABS, e.ABS_MT_POSITION_Y, int(y))
-        _touch_device.write(e.EV_ABS, e.ABS_MT_PRESSURE, 400)
-        _touch_device.syn()
-
-    def _finger_move(self, x, y):
-        """Internal: moves finger "finger" on the touchscreen to pos (x,y)
-           NOTE: The finger has to be down for this to have any effect."""
-        if self._touch_finger is not None:
-            _touch_device.write(e.EV_ABS, e.ABS_MT_SLOT, self._touch_finger)
-            _touch_device.write(e.EV_ABS, e.ABS_MT_POSITION_X, int(x))
-            _touch_device.write(e.EV_ABS, e.ABS_MT_POSITION_Y, int(y))
-            _touch_device.syn()
-
-    def _finger_up(self):
-        """Internal: moves finger "finger" up from the touchscreen"""
-        if self._touch_finger is None:
-            raise RuntimeError("Cannot release finger: it's not pressed.")
-        _touch_device.write(e.EV_ABS, e.ABS_MT_SLOT, self._touch_finger)
-        _touch_device.write(e.EV_ABS, e.ABS_MT_TRACKING_ID, -1)
-        _touch_device.write(e.EV_KEY, e.BTN_TOOL_FINGER, 0)
-        _touch_device.syn()
-        self._touch_finger = _release_touch_finger(self._touch_finger)
-=======
-        # Let's drag in 100 steps for now...
-        dx = 1.0 * (x2 - x1) / 100
-        dy = 1.0 * (y2 - y1) / 100
-        cur_x = x1 + dx
-        cur_y = y1 + dy
-        for i in range(0, 100):
-            self._device.finger_move(int(cur_x), int(cur_y))
-            sleep(0.002)
-            cur_x += dx
-            cur_y += dy
-        # Make sure we actually end up at target
-        self._device.finger_move(x2, y2)
-        self._device.finger_up()
->>>>>>> 2d0ce22b
+        self.device._finger_up()
 
 
 # veebers: there should be a better way to handle this.
