# -*- Mode: Python; coding: utf-8; indent-tabs-mode: nil; tab-width: 4 -*-
#
# Autopilot Functional Test Tool
# Copyright (C) 2013 Canonical
#
# This program is free software: you can redistribute it and/or modify
# it under the terms of the GNU General Public License as published by
# the Free Software Foundation, either version 3 of the License, or
# (at your option) any later version.
#
# This program is distributed in the hope that it will be useful,
# but WITHOUT ANY WARRANTY; without even the implied warranty of
# MERCHANTABILITY or FITNESS FOR A PARTICULAR PURPOSE.  See the
# GNU General Public License for more details.
#
# You should have received a copy of the GNU General Public License
# along with this program.  If not, see <http://www.gnu.org/licenses/>.
#

from dbus import SessionBus
import json
import logging
from mock import patch
import os
import re
import subprocess
import tempfile
from tempfile import mktemp
<<<<<<< HEAD
from testtools import skipIf
from testtools.matchers import Equals, IsInstance, MatchesRegex, Not, Contains
from testtools.matchers import LessThan, GreaterThan
=======
from testtools.matchers import (
    Contains,
    Equals,
    GreaterThan,
    IsInstance,
    LessThan,
    MatchesRegex,
    Not,
    StartsWith,
)
>>>>>>> 84793a39
from textwrap import dedent
from six import StringIO

from autopilot import platform
from autopilot.matchers import Eventually
from autopilot.testcase import AutopilotTestCase
from autopilot.introspection.dbus import CustomEmulatorBase
from autopilot.introspection import _connection_matches_pid
from autopilot.display import Display


logger = logging.getLogger(__name__)


class EmulatorBase(CustomEmulatorBase):
    pass


@skipIf(platform.model() != "Desktop", "Only suitable on Desktop (WinMocker)")
class IntrospectionFeatureTests(AutopilotTestCase):
    """Test various features of the introspection code."""

    def start_mock_app(self, emulator_base):
        window_spec_file = mktemp(suffix='.json')
        window_spec = {"Contents": "MouseTest"}
        json.dump(
            window_spec,
            open(window_spec_file, 'w')
        )
        self.addCleanup(os.remove, window_spec_file)

        return self.launch_test_application(
            'window-mocker',
            window_spec_file,
            app_type='qt',
            emulator_base=emulator_base,
        )

    def test_can_select_custom_emulators_by_name(self):
        """Must be able to select a custom emulator type by name."""
        class MouseTestWidget(EmulatorBase):
            pass

        app = self.start_mock_app(EmulatorBase)
        test_widget = app.select_single('MouseTestWidget')

        self.assertThat(type(test_widget), Equals(MouseTestWidget))

    def test_can_select_custom_emulators_by_type(self):
        """Must be able to select a custom emulator type by type."""
        class MouseTestWidget(EmulatorBase):
            pass

        app = self.start_mock_app(EmulatorBase)
        test_widget = app.select_single(MouseTestWidget)

        self.assertThat(type(test_widget), Equals(MouseTestWidget))

    def test_can_access_custom_emulator_properties(self):
        """Must be able to access properties of a custom emulator."""
        class MouseTestWidget(EmulatorBase):
            pass

        app = self.start_mock_app(EmulatorBase)
        test_widget = app.select_single(MouseTestWidget)

        self.assertThat(test_widget.visible, Eventually(Equals(True)))

    def test_selecting_generic_from_custom_is_not_inherited_from_custom(self):
        """Selecting a generic proxy object from a custom proxy object must not
        return an object derived of the custom object type.

        """
        class MouseTestWidget(EmulatorBase):
            pass

        app = self.start_mock_app(EmulatorBase)
        mouse_widget = app.select_single(MouseTestWidget)

        child_label = mouse_widget.select_many("QLabel")[0]

        self.assertThat(child_label, Not(IsInstance(MouseTestWidget)))

    def test_selecting_custom_from_generic_is_not_inherited_from_generic(self):
        """Selecting a custom proxy object from a generic proxy object must
        return an object that is of the custom type.

        """
        class MouseTestWidget(EmulatorBase):
            pass

        app = self.start_mock_app(EmulatorBase)
        generic_window = app.select_single("QMainWindow")

        mouse_widget = generic_window.select_single(MouseTestWidget)

        self.assertThat(
            mouse_widget,
            Not(IsInstance(type(generic_window)))
        )

    def test_print_tree_full(self):
        """Print tree of full application"""

        app = self.start_mock_app(EmulatorBase)
        win = app.select_single("QMainWindow")

        stream = StringIO()
        win.print_tree(stream)
        out = stream.getvalue()

        # starts with root node
        self.assertThat(
            out,
            StartsWith("== /window-mocker/QMainWindow ==\nChildren:")
        )
        # has root node properties
        self.assertThat(
            out,
            MatchesRegex(
                ".*windowTitle: [u]?'Default Window Title'.*",
                re.DOTALL
            )
        )

        # has level-1 widgets with expected indent
        self.assertThat(
            out,
            Contains("  == /window-mocker/QMainWindow/QRubberBand ==\n")
        )
        self.assertThat(
            out,
            MatchesRegex(".*  objectName: [u]?'qt_rubberband'\n", re.DOTALL)
        )
        # has level-2 widgets with expected indent
        self.assertThat(
            out,
            Contains(
                "    == /window-mocker/QMainWindow/QMenuBar/QToolButton =="
            )
        )
        self.assertThat(
            out,
            MatchesRegex(
                ".*    objectName: [u]?'qt_menubar_ext_button'.*",
                re.DOTALL
            )
        )

    def test_print_tree_depth_limit(self):
        """Print depth-limited tree for a widget"""

        app = self.start_mock_app(EmulatorBase)
        win = app.select_single("QMainWindow")

        stream = StringIO()
        win.print_tree(stream, 1)
        out = stream.getvalue()

        # has level-0 (root) node
        self.assertThat(out, Contains("== /window-mocker/QMainWindow =="))
        # has level-1 widgets
        self.assertThat(out, Contains("/window-mocker/QMainWindow/QMenuBar"))
        # no level-2 widgets
        self.assertThat(out, Not(Contains(
            "/window-mocker/QMainWindow/QMenuBar/QToolButton")))

    def test_window_geometry(self):
        """Window.geometry property

        Check that all Window geometry properties work and have a plausible
        range.
        """
        # ensure we have at least one open app window
        self.start_mock_app(EmulatorBase)

        display = Display.create()
        top = left = right = bottom = None
        # for multi-monitor setups, make sure we examine the full desktop
        # space:
        for monitor in range(display.get_num_screens()):
            sx, sy, swidth, sheight = Display.create().get_screen_geometry(
                monitor
            )
            logger.info(
                "Monitor %d geometry is (%d, %d, %d, %d)",
                monitor,
                sx,
                sy,
                swidth,
                sheight,
            )
            if left is None or sx < left:
                left = sx
            if top is None or sy < top:
                top = sy
            if right is None or sx + swidth >= right:
                right = sx + swidth
            if bottom is None or sy + sheight >= bottom:
                bottom = sy + sheight

        logger.info(
            "Total desktop geometry is (%d, %d), (%d, %d)",
            left,
            top,
            right,
            bottom,
        )
        for win in self.process_manager.get_open_windows():
            logger.info("Win '%r' geometry is %r", win, win.geometry)
            geom = win.geometry
            self.assertThat(len(geom), Equals(4))
            self.assertThat(geom[0], GreaterThan(left - 1))  # no GreaterEquals
            self.assertThat(geom[1], GreaterThan(top - 1))
            self.assertThat(geom[2], LessThan(right))
            self.assertThat(geom[3], LessThan(bottom))


class QMLCustomEmulatorTestCase(AutopilotTestCase):
    """Test the introspection of a QML application with a custom emulator."""

    def test_can_access_custom_emulator_properties_twice(self):
        """Must be able to run more than one test with a custom emulator."""

        class InnerTestCase(AutopilotTestCase):
            class QQuickView(EmulatorBase):
                pass

            test_qml = dedent("""\
                import QtQuick 2.0

                Rectangle {
                }

                """)

            def launch_test_qml(self):
                arch = subprocess.check_output(
                    ["dpkg-architecture", "-qDEB_HOST_MULTIARCH"],
                    universal_newlines=True).strip()
                qml_path = tempfile.mktemp(suffix='.qml')
                open(qml_path, 'w').write(self.test_qml)
                self.addCleanup(os.remove, qml_path)
                return self.launch_test_application(
                    "/usr/lib/" + arch + "/qt5/bin/qmlscene",
                    qml_path,
                    emulator_base=EmulatorBase)

            def test_custom_emulator(self):
                app = self.launch_test_qml()
                test_widget = app.select_single(InnerTestCase.QQuickView)
                self.assertThat(test_widget.visible, Eventually(Equals(True)))

        result1 = InnerTestCase('test_custom_emulator').run()
        self.assertThat(
            result1.wasSuccessful(),
            Equals(True),
            '\n\n'.join(
                [e[1] for e in result1.decorated.errors]
            )
        )
        result2 = InnerTestCase('test_custom_emulator').run()
        self.assertThat(
            result2.wasSuccessful(),
            Equals(True),
            '\n\n'.join(
                [e[1] for e in result2.decorated.errors]
            )
        )


class IntrospectionFunctionTests(AutopilotTestCase):

    @patch('autopilot.introspection._connection_matches_pid')
    @patch('autopilot.introspection._bus_pid_is_our_pid')
    def test_connection_matches_pid_ignores_dbus_daemon(
            self, bus_pid_is_our_pid, conn_matches_pid_fn):
        _connection_matches_pid(SessionBus(), 'org.freedesktop.DBus', 123)

        self.assertThat(bus_pid_is_our_pid.called, Equals(False))
        self.assertThat(conn_matches_pid_fn.called, Equals(False))<|MERGE_RESOLUTION|>--- conflicted
+++ resolved
@@ -26,11 +26,7 @@
 import subprocess
 import tempfile
 from tempfile import mktemp
-<<<<<<< HEAD
 from testtools import skipIf
-from testtools.matchers import Equals, IsInstance, MatchesRegex, Not, Contains
-from testtools.matchers import LessThan, GreaterThan
-=======
 from testtools.matchers import (
     Contains,
     Equals,
@@ -41,7 +37,6 @@
     Not,
     StartsWith,
 )
->>>>>>> 84793a39
 from textwrap import dedent
 from six import StringIO
 
