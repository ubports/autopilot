--- conflicted
+++ resolved
@@ -17,21 +17,9 @@
 # along with this program.  If not, see <http://www.gnu.org/licenses/>.
 #
 
-<<<<<<< HEAD
-
-from autopilot.exceptions import BackendException
-from autopilot.testcase import AutopilotTestCase
-from autopilot.tests.functional.fixtures import ExecutableScript
-from autopilot.process import ProcessManager
-from autopilot.platform import model
-
-import os.path
 from subprocess import Popen, call
 import sys
-=======
-from subprocess import Popen, call
 from testtools import skipIf
->>>>>>> 4fc7cfd9
 from testtools.matchers import Equals, NotEquals, LessThan
 from textwrap import dedent
 from threading import Thread
