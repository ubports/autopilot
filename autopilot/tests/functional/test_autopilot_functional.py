# -*- Mode: Python; coding: utf-8; indent-tabs-mode: nil; tab-width: 4 -*-
#
# Autopilot Functional Test Tool
# Copyright (C) 2012-2014 Canonical
#
# This program is free software: you can redistribute it and/or modify
# it under the terms of the GNU General Public License as published by
# the Free Software Foundation, either version 3 of the License, or
# (at your option) any later version.
#
# This program is distributed in the hope that it will be useful,
# but WITHOUT ANY WARRANTY; without even the implied warranty of
# MERCHANTABILITY or FITNESS FOR A PARTICULAR PURPOSE.  See the
# GNU General Public License for more details.
#
# You should have received a copy of the GNU General Public License
# along with this program.  If not, see <http://www.gnu.org/licenses/>.
#


<<<<<<< HEAD
from fixtures import TempDir
=======
>>>>>>> 99ff0d26
import glob
import os
import os.path
import re
from tempfile import mktemp
from testtools import skipIf
from testtools.matchers import Contains, Equals, MatchesRegex, Not, NotEquals
from textwrap import dedent
from unittest.mock import Mock

from autopilot import platform
from autopilot.matchers import Eventually
from autopilot.tests.functional import AutopilotRunTestBase, remove_if_exists
from autopilot._video import RMDVideoLogFixture


class AutopilotFunctionalTestsBase(AutopilotRunTestBase):

    """A collection of functional tests for autopilot."""

    def run_autopilot_list(self, list_spec='tests', extra_args=[]):
        """Run 'autopilot list' in the specified base path.

        This patches the environment to ensure that it's *this* version of
        autopilot that's run.

        returns a tuple containing: (exit_code, stdout, stderr)

        """
        args_list = ["list"] + extra_args + [list_spec]
        return self.run_autopilot(args_list)

    def assertTestsInOutput(self, tests, output, total_title='tests'):
        """Asserts that 'tests' are all present in 'output'.

        This assertion is intelligent enough to know that tests are not always
        printed in alphabetical order.

        'tests' can either be a list of test ids, or a list of tuples
        containing (scenario_count, test_id), in the case of scenarios.

        """

        if type(tests) is not list:
            raise TypeError("tests must be a list, not %r" % type(tests))
        if not isinstance(output, str):
            raise TypeError("output must be a string, not %r" % type(output))

        expected_heading = 'Loading tests from: %s\n\n' % self.base_path
        expected_tests = []
        expected_total = 0
        for test in tests:
            if type(test) == tuple:
                expected_tests.append(' *%d %s' % test)
                expected_total += test[0]
            else:
                expected_tests.append('    %s' % test)
                expected_total += 1
        expected_footer = ' %d total %s.' % (expected_total, total_title)

        parts = output.split('\n')
        observed_heading = '\n'.join(parts[:2]) + '\n'
        observed_test_list = parts[2:-4]
        observed_footer = parts[-2]

        self.assertThat(expected_heading, Equals(observed_heading))
        self.assertThat(
            sorted(expected_tests),
            Equals(sorted(observed_test_list))
        )
        self.assertThat(expected_footer, Equals(observed_footer))


class FunctionalTestMain(AutopilotFunctionalTestsBase):

    def test_can_list_empty_test_dir(self):
        """Autopilot list must report 0 tests found with an empty test
        module."""
        code, output, error = self.run_autopilot_list()

        self.assertThat(code, Equals(0))
        self.assertThat(error, Equals(''))
        self.assertTestsInOutput([], output)

    def test_can_list_tests(self):
        """Autopilot must find tests in a file."""
        self.create_test_file(
            'test_simple.py', dedent("""\

            from autopilot.testcase import AutopilotTestCase


            class SimpleTest(AutopilotTestCase):

                def test_simple(self):
                    pass
            """)
        )

        # ideally these would be different tests, but I'm lazy:
        valid_test_specs = [
            'tests',
            'tests.test_simple',
            'tests.test_simple.SimpleTest',
            'tests.test_simple.SimpleTest.test_simple',
        ]
        for test_spec in valid_test_specs:
            code, output, error = self.run_autopilot_list(test_spec)
            self.assertThat(code, Equals(0))
            self.assertThat(error, Equals(''))
            self.assertTestsInOutput(
                ['tests.test_simple.SimpleTest.test_simple'], output)

    def test_list_tests_with_import_error(self):
        self.create_test_file(
            'test_simple.py', dedent("""\

            from autopilot.testcase import AutopilotTestCase
            # create an import error:
            import asdjkhdfjgsdhfjhsd

            class SimpleTest(AutopilotTestCase):

                def test_simple(self):
                    pass
            """)
        )
        code, output, error = self.run_autopilot_list()
        self.assertThat(code, Equals(0))
        self.assertThat(error, Equals(''))
        self.assertThat(
            output,
            MatchesRegex(
                ".*ImportError: No module named [']?asdjkhdfjgsdhfjhsd[']?.*",
                re.DOTALL
            )
        )

    def test_list_tests_with_syntax_error(self):
        self.create_test_file(
            'test_simple.py', dedent("""\

            from autopilot.testcase import AutopilotTestCase
            # create a syntax error:
            ..

            class SimpleTest(AutopilotTestCase):

                def test_simple(self):
                    pass
            """)
        )
        code, output, error = self.run_autopilot_list()
        expected_error = 'SyntaxError: invalid syntax'
        self.assertThat(code, Equals(0))
        self.assertThat(error, Equals(''))
        self.assertThat(output, Contains(expected_error))

    def test_list_nonexistent_test_returns_nonzero(self):
        code, output, error = self.run_autopilot_list(list_spec='1234')
        expected_msg = "could not import package 1234: No module"
        expected_result = "0 total tests"
        self.assertThat(code, Equals(1))
        self.assertThat(output, Contains(expected_msg))
        self.assertThat(output, Contains(expected_result))

    def test_can_list_scenariod_tests(self):
        """Autopilot must show scenario counts next to tests that have
        scenarios."""
        self.create_test_file(
            'test_simple.py', dedent("""\

            from autopilot.testcase import AutopilotTestCase


            class SimpleTest(AutopilotTestCase):

                scenarios = [
                    ('scenario one', {'key': 'value'}),
                    ]

                def test_simple(self):
                    pass
            """)
        )

        expected_output = '''\
Loading tests from: %s

 *1 tests.test_simple.SimpleTest.test_simple


 1 total tests.
''' % self.base_path

        code, output, error = self.run_autopilot_list()
        self.assertThat(code, Equals(0))
        self.assertThat(error, Equals(''))
        self.assertThat(output, Equals(expected_output))

    def test_can_list_scenariod_tests_with_multiple_scenarios(self):
        """Autopilot must show scenario counts next to tests that have
        scenarios.

        Tests multiple scenarios on a single test suite with multiple test
        cases.

        """
        self.create_test_file(
            'test_simple.py', dedent("""\

            from autopilot.testcase import AutopilotTestCase


            class SimpleTest(AutopilotTestCase):

                scenarios = [
                    ('scenario one', {'key': 'value'}),
                    ('scenario two', {'key': 'value2'}),
                    ]

                def test_simple(self):
                    pass

                def test_simple_two(self):
                    pass
            """)
        )

        code, output, error = self.run_autopilot_list()
        self.assertThat(code, Equals(0))
        self.assertThat(error, Equals(''))
        self.assertTestsInOutput(
            [
                (2, 'tests.test_simple.SimpleTest.test_simple'),
                (2, 'tests.test_simple.SimpleTest.test_simple_two'),
            ],
            output
        )

    def test_can_list_invalid_scenarios(self):
        """Autopilot must ignore scenarios that are not lists."""
        self.create_test_file(
            'test_simple.py', dedent("""\

            from autopilot.testcase import AutopilotTestCase


            class SimpleTest(AutopilotTestCase):

                scenarios = None

                def test_simple(self):
                    pass
            """)
        )

        code, output, error = self.run_autopilot_list()
        self.assertThat(code, Equals(0))
        self.assertThat(error, Equals(''))
        self.assertTestsInOutput(
            ['tests.test_simple.SimpleTest.test_simple'], output)

    def test_local_module_loaded_and_not_system_module(self):
        module_path1 = self.create_empty_test_module()
        module_path2 = self.create_empty_test_module()

        self.base_path = module_path2

        retcode, stdout, stderr = self.run_autopilot(
            ["run", "tests"],
            pythonpath=module_path1,
            use_script=True
        )

        self.assertThat(stdout, Contains(module_path2))

    def test_can_list_just_suites(self):
        """Must only list available suites, not the contained tests."""
        self.create_test_file(
            'test_simple_suites.py', dedent("""\

            from autopilot.testcase import AutopilotTestCase


            class SimpleTest(AutopilotTestCase):

                def test_simple(self):
                    pass

            class AnotherSimpleTest(AutopilotTestCase):

                def test_another_simple(self):
                    pass

                def test_yet_another_simple(self):
                    pass
            """)
        )

        code, output, error = self.run_autopilot_list(extra_args=['--suites'])
        self.assertThat(code, Equals(0))
        self.assertThat(error, Equals(''))
        self.assertTestsInOutput(
            ['tests.test_simple_suites.SimpleTest',
             'tests.test_simple_suites.AnotherSimpleTest'],
            output, total_title='suites')

    @skipIf(platform.model() != "Desktop", "Only suitable on Desktop (VidRec)")
    def test_record_flag_works(self):
        """Must be able to record videos when the -r flag is present."""
        video_dir = mktemp()
        ap_dir = '/tmp/autopilot'
        video_session_pattern = '/tmp/rMD-session*'
        self.addCleanup(remove_if_exists, video_dir)
        self.addCleanup(
            remove_if_exists,
            '%s/Dummy_Description.ogv' % (ap_dir)
        )
        self.addCleanup(remove_if_exists, ap_dir)

        mock_test_case = Mock()
        mock_test_case.shortDescription.return_value = 'Dummy_Description'
        orig_sessions = glob.glob(video_session_pattern)

        video_logger = RMDVideoLogFixture(video_dir, mock_test_case)
        video_logger.setUp()
        video_logger._test_passed = False

        # We use Eventually() to avoid the case where recordmydesktop does not
        # create a file because it gets stopped before it's even started
        # capturing anything.
        self.assertThat(
            lambda: glob.glob(video_session_pattern),
            Eventually(NotEquals(orig_sessions))
        )

        video_logger._stop_video_capture(mock_test_case)

        self.assertTrue(os.path.exists(video_dir))
        self.assertTrue(os.path.exists(
            '%s/Dummy_Description.ogv' % (video_dir)))
        self.assertFalse(os.path.exists(
            '%s/Dummy_Description.ogv' % (ap_dir)))

    @skipIf(platform.model() != "Desktop", "Only suitable on Desktop (VidRec)")
    def test_record_dir_option_and_record_works(self):
        """Must be able to specify record directory flag and record."""

        # The sleep is to avoid the case where recordmydesktop does not create
        # a file because it gets stopped before it's even started capturing
        # anything.
        self.create_test_file(
            "test_simple.py", dedent("""\

            from autopilot.testcase import AutopilotTestCase
            from time import sleep


            class SimpleTest(AutopilotTestCase):

                def test_simple(self):
                    sleep(1)
                    self.fail()
            """)
        )
        video_dir = mktemp()
        ap_dir = '/tmp/autopilot'
        self.addCleanup(remove_if_exists, video_dir)

        should_delete = not os.path.exists(ap_dir)
        if should_delete:
            self.addCleanup(remove_if_exists, ap_dir)
        else:
            self.addCleanup(
                remove_if_exists,
                '%s/tests.test_simple.SimpleTest.test_simple.ogv' % (ap_dir))

        code, output, error = self.run_autopilot(
            ["run", "-r", "-rd", video_dir, "tests"])

        self.assertThat(code, Equals(1))
        self.assertTrue(os.path.exists(video_dir))
        self.assertTrue(os.path.exists(
            '%s/tests.test_simple.SimpleTest.test_simple.ogv' % (video_dir)))
        self.assertFalse(
            os.path.exists(
                '%s/tests.test_simple.SimpleTest.test_simple.ogv' % (ap_dir)))

    @skipIf(platform.model() != "Desktop", "Only suitable on Desktop (VidRec)")
    def test_record_dir_option_works(self):
        """Must be able to specify record directory flag."""

        # The sleep is to avoid the case where recordmydesktop does not create
        # a file because it gets stopped before it's even started capturing
        # anything.
        self.create_test_file(
            "test_simple.py", dedent("""\

            from autopilot.testcase import AutopilotTestCase
            from time import sleep


            class SimpleTest(AutopilotTestCase):

                def test_simple(self):
                    sleep(1)
                    self.fail()
            """)
        )
        video_dir = mktemp()
        self.addCleanup(remove_if_exists, video_dir)

        code, output, error = self.run_autopilot(
            ["run", "-rd", video_dir, "tests"])

        self.assertThat(code, Equals(1))
        self.assertTrue(os.path.exists(video_dir))
        self.assertTrue(
            os.path.exists(
                '%s/tests.test_simple.SimpleTest.test_simple.ogv' %
                (video_dir)))

    @skipIf(platform.model() != "Desktop", "Only suitable on Desktop (VidRec)")
    def test_no_videos_saved_when_record_option_is_not_present(self):
        """Videos must not be saved if the '-r' option is not specified."""
        self.create_test_file(
            "test_simple.py", dedent("""\

            from autopilot.testcase import AutopilotTestCase
            from time import sleep

            class SimpleTest(AutopilotTestCase):

                def test_simple(self):
                    sleep(1)
                    self.fail()
            """)
        )
        self.addCleanup(
            remove_if_exists,
            '/tmp/autopilot/tests.test_simple.SimpleTest.test_simple.ogv')

        code, output, error = self.run_autopilot(["run", "tests"])

        self.assertThat(code, Equals(1))
        self.assertFalse(os.path.exists(
            '/tmp/autopilot/tests.test_simple.SimpleTest.test_simple.ogv'))

    @skipIf(platform.model() != "Desktop", "Only suitable on Desktop (VidRec)")
    def test_no_videos_saved_for_skipped_test(self):
        """Videos must not be saved if the test has been skipped (not
        failed).

        """
        self.create_test_file(
            "test_simple.py", dedent("""\

            from autopilot.testcase import AutopilotTestCase
            from time import sleep

            class SimpleTest(AutopilotTestCase):

                def test_simple(self):
                    sleep(1)
                    self.skip("Skipping Test")
            """)
        )

        video_file_path = (
            '/tmp/autopilot/tests.test_simple.SimpleTest.test_simple.ogv')
        self.addCleanup(remove_if_exists, video_file_path)

        code, output, error = self.run_autopilot(["run", "-r", "tests"])

        self.assertThat(code, Equals(0))
        self.assertThat(os.path.exists(video_file_path), Equals(False))

    @skipIf(platform.model() != "Desktop", "Only suitable on Desktop (VidRec)")
    def test_no_video_session_dir_saved_for_passed_test(self):
        """RecordMyDesktop should clean up its session files in tmp dir."""
        with TempDir() as tmp_dir_fixture:
            dir_pattern = os.path.join(tmp_dir_fixture.path, 'rMD-session*')
            original_session_dirs = set(glob.glob(dir_pattern))
            get_new_sessions = lambda: \
                set(glob.glob(dir_pattern)) - original_session_dirs
            mock_test_case = Mock()
            mock_test_case.shortDescription.return_value = "Dummy_Description"
            logger = RMDVideoLogFixture(tmp_dir_fixture.path, mock_test_case)
            logger.set_recording_dir(tmp_dir_fixture.path)
            logger._recording_opts = ['--workdir', tmp_dir_fixture.path] \
                + logger._recording_opts
            logger.setUp()
            self.assertThat(get_new_sessions, Eventually(NotEquals(set())))
            logger._stop_video_capture(mock_test_case)
        self.assertThat(get_new_sessions, Eventually(Equals(set())))

    @skipIf(platform.model() != "Desktop", "Only suitable on Desktop (VidRec)")
    def test_no_video_for_nested_testcase_when_parent_and_child_fail(self):
        """Test recording must not create a new recording for nested testcases
        where both the parent and the child testcase fail.

        """
        self.create_test_file(
            "test_simple.py", dedent("""\

            from autopilot.testcase import AutopilotTestCase
            import os

            class OuterTestCase(AutopilotTestCase):

                def test_nested_classes(self):
                    class InnerTestCase(AutopilotTestCase):

                        def test_will_fail(self):
                            self.assertTrue(False)

                    InnerTestCase("test_will_fail").run()
                    self.assertTrue(False)
            """)
        )

        expected_video_file = (
            '/tmp/autopilot/tests.test_simple.OuterTestCase.'
            'test_nested_classes.ogv')
        erroneous_video_file = (
            '/tmp/autopilot/tests.test_simple.OuterTestCase.'
            'test_nested_classes.InnerTestCase.test_will_fail.ogv')

        self.addCleanup(remove_if_exists, expected_video_file)
        self.addCleanup(remove_if_exists, erroneous_video_file)

        code, output, error = self.run_autopilot(["run", "-v", "-r", "tests"])

        self.assertThat(code, Equals(1))
        self.assertThat(os.path.exists(expected_video_file), Equals(True))
        self.assertThat(os.path.exists(erroneous_video_file), Equals(False))

    def test_runs_with_import_errors_fail(self):
        """Import errors inside a test must be considered a test failure."""
        self.create_test_file(
            'test_simple.py', dedent("""\

            from autopilot.testcase import AutopilotTestCase
            # create an import error:
            import asdjkhdfjgsdhfjhsd

            class SimpleTest(AutopilotTestCase):

                def test_simple(self):
                    pass
            """)
        )

        code, output, error = self.run_autopilot(["run", "tests"])

        self.assertThat(code, Equals(1))
        self.assertThat(error, Equals(''))
        self.assertThat(
            output,
            MatchesRegex(
                ".*ImportError: No module named [']?asdjkhdfjgsdhfjhsd[']?.*",
                re.DOTALL
            )
        )
        self.assertThat(output, Contains("FAILED (failures=1)"))

    def test_runs_with_syntax_errors_fail(self):
        """Import errors inside a test must be considered a test failure."""
        self.create_test_file(
            'test_simple.py', dedent("""\

            from autopilot.testcase import AutopilotTestCase
            # create a syntax error:
            ..

            class SimpleTest(AutopilotTestCase):

                def test_simple(self):
                    pass
            """)
        )

        code, output, error = self.run_autopilot(["run", "tests"])

        expected_error = '''\
tests/test_simple.py", line 4
    ..
    ^
SyntaxError: invalid syntax

'''

        self.assertThat(code, Equals(1))
        self.assertThat(error, Equals(''))
        self.assertThat(output, Contains(expected_error))
        self.assertThat(output, Contains("FAILED (failures=1)"))

    def test_can_create_subunit_result_file(self):
        self.create_test_file(
            "test_simple.py", dedent("""\

            from autopilot.testcase import AutopilotTestCase


            class SimpleTest(AutopilotTestCase):

                def test_simple(self):
                    pass

            """)
        )
        output_file_path = mktemp()
        self.addCleanup(remove_if_exists, output_file_path)

        code, output, error = self.run_autopilot([
            "run",
            "-o", output_file_path,
            "-f", "subunit",
            "tests"])

        self.assertThat(code, Equals(0))
        self.assertTrue(os.path.exists(output_file_path))

    def test_launch_needs_arguments(self):
        """Autopilot launch must complain if not given an application to
        launch."""
        rc, _, _ = self.run_autopilot(["launch"])
        self.assertThat(rc, Equals(2))

    def test_complains_on_unknown_introspection_type(self):
        """Launching a binary that does not support an introspection type we
        are familiar with must result in a nice error message.

        """
        rc, stdout, _ = self.run_autopilot(["launch", "yes"])

        self.assertThat(rc, Equals(1))
        self.assertThat(
            stdout,
            Contains(
                "Error: Could not determine introspection type to use for "
                "application '/usr/bin/yes'"))

    def test_complains_on_missing_file(self):
        """Must give a nice error message if we try and launch a binary that's
        missing."""
        rc, stdout, _ = self.run_autopilot(["launch", "DoEsNotExist"])

        self.assertThat(rc, Equals(1))
        self.assertThat(
            stdout, Contains("Error: Cannot find application 'DoEsNotExist'"))

    def test_complains_on_non_dynamic_binary(self):
        """Must give a nice error message when passing in a non-dynamic
        binary."""
        # tzselect is a bash script, and is in the base system, so should
        # always exist.
        rc, stdout, _ = self.run_autopilot(["launch", "tzselect"])

        self.assertThat(rc, Equals(1))
        self.assertThat(
            stdout, Contains(
                "Error detecting launcher: Command '['ldd', "
                "'/usr/bin/tzselect']' returned non-zero exit status 1\n"
                "(Perhaps use the '-i' argument to specify an interface.)\n")
        )

    def test_run_random_order_flag_works(self):
        """Must run tests in random order when -ro is used"""
        self.create_test_file(
            "test_simple.py", dedent("""\

            from autopilot.testcase import AutopilotTestCase
            from time import sleep

            class SimpleTest(AutopilotTestCase):

                def test_simple_one(self):
                    pass
                def test_simple_two(self):
                    pass
            """)
        )

        code, output, error = self.run_autopilot(["run", "-ro", "tests"])

        self.assertThat(code, Equals(0))
        self.assertThat(output, Contains('Running tests in random order'))

    def test_run_random_flag_not_used(self):
        """Must not run tests in random order when -ro is not used"""
        self.create_test_file(
            "test_simple.py", dedent("""\

            from autopilot.testcase import AutopilotTestCase
            from time import sleep

            class SimpleTest(AutopilotTestCase):

                def test_simple_one(self):
                    pass
                def test_simple_two(self):
                    pass
            """)
        )

        code, output, error = self.run_autopilot(["run", "tests"])

        self.assertThat(code, Equals(0))
        self.assertThat(output, Not(Contains('Running tests in random order')))

    def test_get_test_configuration_from_command_line(self):
        self.create_test_file(
            'test_config.py', dedent("""\

                from autopilot import get_test_configuration
                from autopilot.testcase import AutopilotTestCase

                class Tests(AutopilotTestCase):

                    def test_foo(self):
                        c = get_test_configuration()
                        print(c['foo'])
            """)
        )
        code, output, error = self.run_autopilot(
            ["run", "--config", "foo=This is a test", "tests"]
        )
        self.assertThat(code, Equals(0))
        self.assertIn("This is a test", output)


class AutopilotVerboseFunctionalTests(AutopilotFunctionalTestsBase):

    """Scenarioed functional tests for autopilot's verbose logging."""

    scenarios = [
        ('text_format', dict(output_format='text')),
        ('xml_format', dict(output_format='xml'))
    ]

    def test_verbose_flag_works(self):
        """Verbose flag must log to stderr."""
        self.create_test_file(
            "test_simple.py", dedent("""\

            from autopilot.testcase import AutopilotTestCase


            class SimpleTest(AutopilotTestCase):

                def test_simple(self):
                    pass
            """)
        )

        code, output, error = self.run_autopilot(["run",
                                                  "-f", self.output_format,
                                                  "-v", "tests"])

        self.assertThat(code, Equals(0))
        self.assertThat(
            error, Contains(
                "Starting test tests.test_simple.SimpleTest.test_simple"))

    def test_verbose_flag_shows_timestamps(self):
        """Verbose log must include timestamps."""
        self.create_test_file(
            "test_simple.py", dedent("""\

            from autopilot.testcase import AutopilotTestCase


            class SimpleTest(AutopilotTestCase):

                def test_simple(self):
                    pass
            """)
        )

        code, output, error = self.run_autopilot(["run",
                                                  "-f", self.output_format,
                                                  "-v", "tests"])

        self.assertThat(error, MatchesRegex("^\d\d:\d\d:\d\d\.\d\d\d"))

    def test_verbose_flag_shows_success(self):
        """Verbose log must indicate successful tests (text format)."""
        self.create_test_file(
            "test_simple.py", dedent("""\

            from autopilot.testcase import AutopilotTestCase


            class SimpleTest(AutopilotTestCase):

                def test_simple(self):
                    pass
            """)
        )

        code, output, error = self.run_autopilot(["run",
                                                  "-f", self.output_format,
                                                  "-v", "tests"])

        self.assertThat(
            error, Contains("OK: tests.test_simple.SimpleTest.test_simple"))

    def test_verbose_flag_shows_error(self):
        """Verbose log must indicate test error with a traceback."""
        self.create_test_file(
            "test_simple.py", dedent("""\

            from autopilot.testcase import AutopilotTestCase


            class SimpleTest(AutopilotTestCase):

                def test_simple(self):
                    raise RuntimeError("Intentionally fail test.")
            """)
        )

        code, output, error = self.run_autopilot(["run",
                                                  "-f", self.output_format,
                                                  "-v", "tests"])

        self.assertThat(
            error, Contains("ERROR: tests.test_simple.SimpleTest.test_simple"))
        self.assertThat(error, Contains("traceback:"))
        self.assertThat(
            error,
            Contains("RuntimeError: Intentionally fail test.")
        )

    def test_verbose_flag_shows_failure(self):
        """Verbose log must indicate a test failure with a traceback (xml
        format)."""
        self.create_test_file(
            "test_simple.py", dedent("""\

            from autopilot.testcase import AutopilotTestCase


            class SimpleTest(AutopilotTestCase):

                def test_simple(self):
                    self.assertTrue(False)
            """)
        )

        code, output, error = self.run_autopilot(["run",
                                                  "-f", self.output_format,
                                                  "-v", "tests"])

        self.assertIn("FAIL: tests.test_simple.SimpleTest.test_simple", error)
        self.assertIn("traceback:", error)
        self.assertIn("AssertionError: False is not true", error)

    def test_verbose_flag_captures_nested_autopilottestcase_classes(self):
        """Verbose log must contain the log details of both the nested and
        parent testcase."""
        self.create_test_file(
            "test_simple.py", dedent("""\

            from autopilot.testcase import AutopilotTestCase
            import os

            class OuterTestCase(AutopilotTestCase):

                def test_nested_classes(self):
                    class InnerTestCase(AutopilotTestCase):

                        def test_produce_log_output(self):
                            self.assertTrue(True)

                    InnerTestCase("test_produce_log_output").run()
                    self.assertTrue(True)
            """)
        )

        code, output, error = self.run_autopilot(["run",
                                                  "-f", self.output_format,
                                                  "-v", "tests"])

        self.assertThat(code, Equals(0))
        self.assertThat(
            error,
            Contains(
                "Starting test tests.test_simple.OuterTestCase."
                "test_nested_classes"
            )
        )
        self.assertThat(
            error,
            Contains(
                "Starting test tests.test_simple.InnerTestCase."
                "test_produce_log_output"
            )
        )

    def test_can_enable_debug_output(self):
        """Verbose log must show debug messages if we specify '-vv'."""
        self.create_test_file(
            "test_simple.py", dedent("""\

            from autopilot.testcase import AutopilotTestCase
            from autopilot.utilities import get_debug_logger


            class SimpleTest(AutopilotTestCase):

                def test_simple(self):
                    get_debug_logger().debug("Hello World")
            """)
        )

        code, output, error = self.run_autopilot(["run",
                                                  "-f", self.output_format,
                                                  "-vv", "tests"])

        self.assertThat(error, Contains("Hello World"))

    def test_debug_output_not_shown_by_default(self):
        """Verbose log must not show debug messages unless we specify '-vv'."""
        self.create_test_file(
            "test_simple.py", dedent("""\

            from autopilot.testcase import AutopilotTestCase
            from autopilot.utilities import get_debug_logger


            class SimpleTest(AutopilotTestCase):

                def test_simple(self):
                    get_debug_logger().debug("Hello World")
            """)
        )

        code, output, error = self.run_autopilot(["run",
                                                  "-f", self.output_format,
                                                  "-v", "tests"])

        self.assertThat(error, Not(Contains("Hello World")))

    def test_verbose_flag_shows_autopilot_version(self):
        from autopilot import get_version_string
        """Verbose log must indicate successful tests (text format)."""
        self.create_test_file(
            "test_simple.py", dedent("""\

            from autopilot.testcase import AutopilotTestCase


            class SimpleTest(AutopilotTestCase):

                def test_simple(self):
                    pass
            """)
        )

        code, output, error = self.run_autopilot(["run",
                                                  "-f", self.output_format,
                                                  "-v", "tests"])
        self.assertThat(
            error, Contains(get_version_string()))

    def test_failfast(self):
        """Run stops after first error encountered."""
        self.create_test_file(
            'test_failfast.py', dedent("""\

            from autopilot.testcase import AutopilotTestCase


            class SimpleTest(AutopilotTestCase):

                def test_one(self):
                    raise Exception

                def test_two(self):
                    raise Exception
            """)
        )
        code, output, error = self.run_autopilot(["run",
                                                  "--failfast",
                                                  "tests"])
        self.assertThat(code, Equals(1))
        self.assertIn("Ran 1 test", output)
        self.assertIn("FAILED (failures=1)", output)<|MERGE_RESOLUTION|>--- conflicted
+++ resolved
@@ -18,10 +18,7 @@
 #
 
 
-<<<<<<< HEAD
 from fixtures import TempDir
-=======
->>>>>>> 99ff0d26
 import glob
 import os
 import os.path
