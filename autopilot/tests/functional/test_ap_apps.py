--- conflicted
+++ resolved
@@ -24,7 +24,6 @@
 import logging
 import sys
 import six
-from mock import patch
 from testtools import skipIf
 from testtools.matchers import (
     Equals,
@@ -35,11 +34,8 @@
 )
 from textwrap import dedent
 
-<<<<<<< HEAD
 from autopilot import fixtures
-=======
 from autopilot.exceptions import ProcessSearchError
->>>>>>> bf34dd45
 from autopilot.process import ProcessManager
 from autopilot.platform import model
 from autopilot.testcase import AutopilotTestCase
