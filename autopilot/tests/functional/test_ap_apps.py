--- conflicted
+++ resolved
@@ -40,11 +40,7 @@
 from autopilot.process import ProcessManager
 from autopilot.platform import model
 from autopilot.testcase import AutopilotTestCase
-<<<<<<< HEAD
 from autopilot.tests.functional.fixtures import ExecutableScript
-=======
-from autopilot.tests.functional import TempDesktopFile
->>>>>>> 4fc7cfd9
 from autopilot.introspection import (
     get_proxy_object_for_existing_process,
     ProcessSearchError,
@@ -90,19 +86,7 @@
         and return the path to the script file.
 
         """
-<<<<<<< HEAD
         return self.useFixture(ExecutableScript(content, extension)).path
-=======
-        path = mktemp(extension)
-        if six.PY3:
-            open(path, 'w', encoding='utf-8').write(content)
-        else:
-            open(path, 'w').write(content)
-        self.addCleanup(os.unlink, path)
-
-        os.chmod(path, os.stat(path).st_mode | stat.S_IXUSR)
-        return path
->>>>>>> 4fc7cfd9
 
 
 class ApplicationLaunchTests(ApplicationTests):
@@ -280,7 +264,6 @@
             self.skip("Neither qmlviewer nor qmlscene is installed")
         return self.get_qml_viewer_app_path
 
-<<<<<<< HEAD
     def _find_qt_binary_chooser(self, version, name):
         # Check for existence of the binary when qtchooser is installed
         # We cannot use 'which', as qtchooser installs wrappers - we need to
@@ -317,29 +300,8 @@
         path = self.get_qml_viewer_app_path()
         self.launch_upstart_application(path)
 
+    @skipIf(model() != "Desktop", "Only suitable on Desktop (Qt4)")
     def test_can_launch_normal_qt_script(self):
-=======
-    def test_can_launch_qt_app(self):
-        extra_args = ''
-        if model() != "Desktop":
-            # We need to add the desktop-file-hint
-            desktop_file = self.useFixture(
-                TempDesktopFile()
-            ).get_desktop_file_path()
-            extra_args = '--desktop_file_hint={hint_file}'.format(
-                hint_file=desktop_file
-            )
-
-        app_proxy = self.launch_test_application(
-            self.app_path,
-            extra_args,
-            app_type='qt'
-        )
-        self.assertTrue(app_proxy is not None)
-
-    @skipIf(model() != "Desktop", "Only suitable on Desktop (Qt4)")
-    def test_can_launch_qt_script(self):
->>>>>>> 4fc7cfd9
         path = self.write_script(dedent("""\
             #!%s
             from PyQt4.QtGui import QMainWindow, QApplication
