# -*- Mode: Python; coding: utf-8; indent-tabs-mode: nil; tab-width: 4 -*-
#
# Autopilot Functional Test Tool
# Copyright (C) 2012-2013 Canonical
#
# This program is free software: you can redistribute it and/or modify
# it under the terms of the GNU General Public License as published by
# the Free Software Foundation, either version 3 of the License, or
# (at your option) any later version.
#
# This program is distributed in the hope that it will be useful,
# but WITHOUT ANY WARRANTY; without even the implied warranty of
# MERCHANTABILITY or FITNESS FOR A PARTICULAR PURPOSE.  See the
# GNU General Public License for more details.
#
# You should have received a copy of the GNU General Public License
# along with this program.  If not, see <http://www.gnu.org/licenses/>.
#


import json
import os
from tempfile import mktemp
from testtools import TestCase, skipIf
from testtools.matchers import IsInstance, Equals, raises
from textwrap import dedent
from unittest import SkipTest
from mock import patch

<<<<<<< HEAD
from autopilot.display import Display
=======
from autopilot import platform
from autopilot.testcase import AutopilotTestCase, multiply_scenarios
>>>>>>> ad4e47e6
from autopilot.input import Keyboard, Mouse, Pointer, Touch
from autopilot.input._common import get_center_point
from autopilot.matchers import Eventually
from autopilot.testcase import AutopilotTestCase, multiply_scenarios
from autopilot.utilities import on_test_started


class InputStackKeyboardBase(AutopilotTestCase):

    scenarios = [
        ('X11', dict(backend='X11')),
        ('UInput', dict(backend='UInput')),
    ]

    def setUp(self):
        super(InputStackKeyboardBase, self).setUp()
        if self.backend == 'UInput' and not (
                os.access('/dev/autopilot-uinput', os.W_OK) or
                os.access('/dev/uinput', os.W_OK)):
            raise SkipTest(
                "UInput backend currently requires write access to "
                "/dev/autopilot-uinput or /dev/uinput")


class InputStackKeyboardCreationTests(InputStackKeyboardBase):

    def test_can_create_backend(self):
        keyboard = Keyboard.create(self.backend)
        self.assertThat(keyboard, IsInstance(Keyboard))


class InputStackKeyboardTypingTests(InputStackKeyboardBase):

    scenarios = multiply_scenarios(
        InputStackKeyboardBase.scenarios,
        [
            ('lower_alpha', dict(input='abcdefghijklmnopqrstuvwxyz')),
            ('upper_alpha', dict(input='ABCDEFGHIJKLMNOPQRSTUVWXYZ')),
            ('numeric', dict(input='0123456789')),
            ('punctuation', dict(input='`~!@#$%^&*()_-+={}[]|\\:;"\'<>,.?/')),
            ('whitespace', dict(input='\t\n'))
        ]
    )

    def start_mock_app(self):
        window_spec_file = mktemp(suffix='.json')
        window_spec = {"Contents": "TextEdit"}
        json.dump(
            window_spec,
            open(window_spec_file, 'w')
        )
        self.addCleanup(os.remove, window_spec_file)

        return self.launch_test_application('window-mocker', window_spec_file)

    def pick_app_launcher(self, app_path):
        # force Qt app introspection:
        from autopilot.introspection.qt import QtApplicationLauncher
        return QtApplicationLauncher()

    def test_text_typing(self):
        """Typing text must produce the correct characters in the target
        app.

        """
        app_proxy = self.start_mock_app()
        text_edit = app_proxy.select_single('QTextEdit')

        # make sure the text edit has keyboard focus:
        self.mouse.click_object(text_edit)

        # create keyboard and type the text.
        keyboard = Keyboard.create(self.backend)
        keyboard.type(self.input, 0.01)

        self.assertThat(text_edit.plainText,
                        Eventually(Equals(self.input)),
                        "app shows: " + text_edit.plainText
                        )

    def test_typing_with_contextmanager(self):
        """Typing text must produce the correct characters in the target
        app.

        """
        app_proxy = self.start_mock_app()
        text_edit = app_proxy.select_single('QTextEdit')

        keyboard = Keyboard.create(self.backend)
        with keyboard.focused_type(text_edit) as kb:
            kb.type(self.input, 0.01)

            self.assertThat(
                text_edit.plainText,
                Eventually(Equals(self.input)),
                "app shows: " + text_edit.plainText
            )

    def test_keyboard_keys_are_released(self):
        """Typing characters must not leave keys pressed."""
        app_proxy = self.start_mock_app()
        text_edit = app_proxy.select_single('QTextEdit')

        # make sure the text edit has keyboard focus:
        self.mouse.click_object(text_edit)
        keyboard = Keyboard.create(self.backend)

        for character in self.input:
            self.assertThat(self._get_pressed_keys_list(), Equals([]))
            keyboard.type(character, 0.01)
            self.assertThat(self._get_pressed_keys_list(), Equals([]))

    def _get_pressed_keys_list(self):
        """Get a list of keys pressed, but not released from the backend we're
        using.

        """
        if self.backend == 'X11':
            from autopilot.input._X11 import _PRESSED_KEYS
            return _PRESSED_KEYS
        elif self.backend == 'UInput':
            from autopilot.input._uinput import _PRESSED_KEYS
            return _PRESSED_KEYS
        else:
            self.fail("Don't know how to get pressed keys list for backend "
                      + self.backend
                      )


@skipIf(platform.model() == 'Desktop', "Only on device")
class OSKBackendTests(AutopilotTestCase):
    """Testing the Onscreen Keyboard (Ubuntu Keyboard) backend specifically.

    There are limitations (i.e. on device only, window-mocker doesn't work on
    the device, can't type all the characters that X11/UInput can.) that
    necessitate this split into it's own test class.

    """

    scenarios = [
        ('lower_alpha', dict(input='abcdefghijklmnopqrstuvwxyz')),
        ('upper_alpha', dict(input='ABCDEFGHIJKLMNOPQRSTUVWXYZ')),
        ('numeric', dict(input='0123456789')),
        ('punctuation', dict(input='`~!@#$%^&*()_-+={}[]|\\:;"\'<>,.?/')),
    ]

    def launch_test_input_area(self):
        self.app = self._launch_simple_input()
        text_area = self.app.select_single("QQuickTextInput")

        return text_area

    def _start_qml_script(self, script_contents):
        """Launch a qml script."""
        qml_path = mktemp(suffix='.qml')
        open(qml_path, 'w').write(script_contents)
        self.addCleanup(os.remove, qml_path)

        return self.launch_test_application(
            "qmlscene",
            qml_path,
            app_type='qt',
        )

    def _launch_simple_input(self):
        simple_script = dedent("""
        import QtQuick 2.0
        import Ubuntu.Components 0.1

        Rectangle {
            id: window
            objectName: "windowRectangle"
            color: "lightgrey"

            Text {
                id: inputLabel
                text: "OSK Tests"
                font.pixelSize: units.gu(3)
                anchors {
                    left: input.left
                    top: parent.top
                    topMargin: 25
                    bottomMargin: 25
                }
            }

            TextField {
                id: input;
                objectName: "input"
                anchors {
                    top: inputLabel.bottom
                    horizontalCenter: parent.horizontalCenter
                    topMargin: 10
                }
                inputMethodHints: Qt.ImhNoPredictiveText
            }
        }

        """)

        return self._start_qml_script(simple_script)

    def test_can_type_string(self):
        """Typing text must produce the expected characters in the input
        field.

        """

        text_area = self.launch_test_input_area()
        keyboard = Keyboard.create('OSK')
        pointer = Pointer(Touch.create())
        pointer.click_object(text_area)
        keyboard._keyboard.wait_for_keyboard_ready()

        keyboard.type(self.input)

        self.assertThat(text_area.text, Eventually(Equals(self.input)))

    def test_focused_typing_contextmanager(self):
        """Typing text using the 'focused_typing' context manager must not only
        produce the expected characters in the input field but also cleanup the
        OSK afterwards too.

        """
        text_area = self.launch_test_input_area()
        keyboard = Keyboard.create('OSK')
        with keyboard.focused_type(text_area) as kb:
            kb.type(self.input)
            self.assertThat(
                text_area.text,
                Eventually(Equals(self.input))
            )
        self.assertThat(
            keyboard._keyboard.is_available,
            Eventually(Equals(False))
        )


class MouseTestCase(AutopilotTestCase):

    def test_move_to_nonint_point(self):
        """Test mouse does not get stuck when we move to a non-integer point.

        LP bug #1195499.

        """
        screen_geometry = Display.create().get_screen_geometry(0)
        device = Mouse.create()
        target_x = screen_geometry[0] + 10
        target_y = screen_geometry[1] + 10.6
        device.move(target_x, target_y)
        self.assertEqual(device.position(), (target_x, int(target_y)))

    @patch('autopilot.platform.model', new=lambda *args: "Not Desktop", )
    def test_mouse_creation_on_device_raises_useful_error(self):
        """Trying to create a mouse device on the phablet devices must raise an
        explicit exception.

        """
        expected_exception = RuntimeError(
            "Cannot create a Mouse on the phablet devices."
        )
        self.assertThat(lambda: Mouse.create(),
                        raises(expected_exception))


class TouchTests(AutopilotTestCase):

    def setUp(self):
        super(TouchTests, self).setUp()
        self.device = Touch.create()

        self.app = self.start_mock_app()
        self.widget = self.app.select_single('MouseTestWidget')
        self.button_status = self.app.select_single(
            'QLabel', objectName='button_status')

    def start_mock_app(self):
        window_spec_file = mktemp(suffix='.json')
        window_spec = {"Contents": "MouseTest"}
        json.dump(
            window_spec,
            open(window_spec_file, 'w')
        )
        self.addCleanup(os.remove, window_spec_file)

        return self.launch_test_application(
            'window-mocker', window_spec_file, app_type='qt')

    def test_tap(self):
        x, y = get_center_point(self.widget)
        self.device.tap(x, y)

        self.assertThat(
            self.button_status.text, Eventually(Equals("Touch Release")))

    def test_press_and_release(self):
        x, y = get_center_point(self.widget)
        self.device.press(x, y)

        self.assertThat(
            self.button_status.text, Eventually(Equals("Touch Press")))

        self.device.release()
        self.assertThat(
            self.button_status.text, Eventually(Equals("Touch Release")))


class PointerWrapperTests(AutopilotTestCase):

    def test_can_move_touch_wrapper(self):
        device = Pointer(Touch.create())
        device.move(34, 56)

        self.assertThat(device._x, Equals(34))
        self.assertThat(device._y, Equals(56))

    def test_touch_drag_updates_coordinates(self):
        """The Pointer wrapper must update it's x and y properties when
        wrapping a touch object and performing a drag operation.

        """
        class FakeTouch(Touch):
            def __init__(self):
                pass

            def drag(self, x1, y1, x2, y2):
                pass

        p = Pointer(FakeTouch())
        p.drag(0, 0, 100, 123)
        self.assertThat(p.x, Equals(100))
        self.assertThat(p.y, Equals(123))


class InputStackCleanupTests(TestCase):

    def test_cleanup_called(self):
        """Derived classes cleanup method must be called when interface cleanup
        method is called.

        """

        class FakeKeyboard(Keyboard):

            cleanup_called = False

            @classmethod
            def on_test_end(cls, test_instance):
                FakeKeyboard.cleanup_called = True

        class FakeTestCase(TestCase):

            def test_foo(self):
                on_test_started(self)

                FakeKeyboard()

        FakeTestCase("test_foo").run()

        self.assertThat(FakeKeyboard.cleanup_called, Equals(True))


class InputStackCleanup(AutopilotTestCase):

    def test_keyboard_keys_released_X11(self):
        """Cleanup must release any keys that an X11 keyboard has had
        pressed."""
        class FakeTestCase(AutopilotTestCase):
            def test_press_key(self):
                kb = Keyboard.create('X11')
                kb.press('Shift')

        test_result = FakeTestCase("test_press_key").run()

        self.assertThat(test_result.wasSuccessful(), Equals(True))
        from autopilot.input._X11 import _PRESSED_KEYS
        self.assertThat(_PRESSED_KEYS, Equals([]))

    def test_keyboard_keys_released_UInput(self):
        """Cleanup must release any keys that an UInput keyboard has had
        pressed."""
        class FakeTestCase(AutopilotTestCase):
            def test_press_key(self):
                kb = Keyboard.create('UInput')
                kb.press('Shift')

        test_result = FakeTestCase("test_press_key").run()

        self.assertThat(test_result.wasSuccessful(), Equals(True))
        from autopilot.input._uinput import _PRESSED_KEYS
        self.assertThat(_PRESSED_KEYS, Equals([]))

    @patch('autopilot.input._X11.fake_input', new=lambda *args: None, )
    def test_mouse_button_released(self):
        """Cleanup must release any mouse buttons that have been pressed."""
        class FakeTestCase(AutopilotTestCase):
            def test_press_button(self):
                mouse = Mouse.create('X11')
                mouse.press()

        test_result = FakeTestCase("test_press_button").run()

        from autopilot.input._X11 import _PRESSED_MOUSE_BUTTONS
        self.assertThat(test_result.wasSuccessful(), Equals(True))
        self.assertThat(_PRESSED_MOUSE_BUTTONS, Equals([]))<|MERGE_RESOLUTION|>--- conflicted
+++ resolved
@@ -27,12 +27,9 @@
 from unittest import SkipTest
 from mock import patch
 
-<<<<<<< HEAD
 from autopilot.display import Display
-=======
 from autopilot import platform
 from autopilot.testcase import AutopilotTestCase, multiply_scenarios
->>>>>>> ad4e47e6
 from autopilot.input import Keyboard, Mouse, Pointer, Touch
 from autopilot.input._common import get_center_point
 from autopilot.matchers import Eventually
