--- conflicted
+++ resolved
@@ -352,7 +352,6 @@
         )
 
 
-<<<<<<< HEAD
 class MockAppMouseTestBase(AutopilotTestCase):
 
     def start_mock_app(self):
@@ -368,10 +367,7 @@
             'window-mocker', window_spec_file, app_type='qt')
 
 
-class MouseTestCase(AutopilotTestCase):
-=======
 class MouseTestCase(AutopilotTestCase, tests.LogHandlerTestCase):
->>>>>>> d57413ab
 
     def setUp(self):
         super(MouseTestCase, self).setUp()
