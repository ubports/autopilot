<<<<<<< HEAD

from datetime import datetime, timedelta
import time
=======
from fixtures import EnvironmentVariable
from datetime import datetime
>>>>>>> 976eddf7

from autopilot.testcase import AutopilotTestCase
from autopilot.tests.functional import QmlScriptRunnerMixin
from dateutil.tz import tzlocal

from textwrap import dedent


class TypeTests(AutopilotTestCase, QmlScriptRunnerMixin):

    def test_date(self):
        proxy = self.start_qml_script(
            dedent(
                """\
                import QtQuick 2.0

                Item {
                    objectName: "TestMePlease"
                    property date foo: "2014-01-01"
                }
                """
            )
        )
        item = proxy.select_single('*', objectName="TestMePlease")
        dt = datetime(2014, 1, 1, 0, 0, 0, tzinfo=tzlocal())
        timestamp = time.mktime(dt.timetuple())
        dt = datetime.fromtimestamp(
            0, tz=tzlocal()) + timedelta(seconds=timestamp)
        self.assertEqual(
            item.foo,
<<<<<<< HEAD
            dt
        )
=======
            datetime(2014, 1, 1, 0, 0, 0)
        )


class DateTimeTests(AutopilotTestCase, QmlScriptRunnerMixin):
    scenarios = [
        ('UTC', dict(
            TZ='UTC',
            expected_string='2014-09-29T12:00:00',
        )),
        ('NZ', dict(
            TZ='Pacific/Auckland',
            expected_string='2014-09-30T01:00:00',
        )),
        ('US Central', dict(
            TZ='US/Central',
            expected_string='2014-09-29T07:00:00',
        )),
        ('US Eastern', dict(
            TZ='US/Eastern',
            expected_string='2014-09-29T08:00:00',
        )),
    ]

    def get_test_qml_string(self, date_string):
        return dedent("""
            import QtQuick 2.0
            import QtQml 2.2
            Rectangle {
                property date testingTime: new Date(%s);
                Text {
                    text: testingTime;
                }
            }""" % date_string)

    def test_qml_applies_timezone_to_timestamp(self):
        """Test that when given a timestamp the datetime displayed has the
        timezone applied to it.

        QML will apply a timezone calculation to a timestamp (but not a
        timestring).

        """
        qml_script = self.get_test_qml_string('1411992000000')
        self.useFixture(EnvironmentVariable('TZ', self.TZ))
        proxy = self.start_qml_script(qml_script)
        self.assertEqual(
            proxy.select_single('QQuickText').text,
            self.expected_string
        )

    def test_timezone_not_applied_to_timestring(self):
        qml_script = self.get_test_qml_string("'2014-01-15 12:34:52'")
        self.useFixture(EnvironmentVariable('TZ', self.TZ))
        proxy = self.start_qml_script(qml_script)
        date_object = proxy.select_single("QQuickRectangle").testingTime

        self.assertEqual(date_object.year, 2014)
        self.assertEqual(date_object.month, 1)
        self.assertEqual(date_object.day, 15)
        self.assertEqual(date_object.hour, 12)
        self.assertEqual(date_object.minute, 34)
        self.assertEqual(date_object.second, 52)
        self.assertEqual(datetime(2014, 1, 15, 12, 34, 52), date_object)
>>>>>>> 976eddf7
<|MERGE_RESOLUTION|>--- conflicted
+++ resolved
@@ -1,11 +1,7 @@
-<<<<<<< HEAD
 
+import time
 from datetime import datetime, timedelta
-import time
-=======
 from fixtures import EnvironmentVariable
-from datetime import datetime
->>>>>>> 976eddf7
 
 from autopilot.testcase import AutopilotTestCase
 from autopilot.tests.functional import QmlScriptRunnerMixin
@@ -36,11 +32,7 @@
             0, tz=tzlocal()) + timedelta(seconds=timestamp)
         self.assertEqual(
             item.foo,
-<<<<<<< HEAD
             dt
-        )
-=======
-            datetime(2014, 1, 1, 0, 0, 0)
         )
 
 
@@ -103,5 +95,4 @@
         self.assertEqual(date_object.hour, 12)
         self.assertEqual(date_object.minute, 34)
         self.assertEqual(date_object.second, 52)
-        self.assertEqual(datetime(2014, 1, 15, 12, 34, 52), date_object)
->>>>>>> 976eddf7
+        self.assertEqual(datetime(2014, 1, 15, 12, 34, 52), date_object)