--- conflicted
+++ resolved
@@ -51,17 +51,7 @@
         raise InvalidArguments("%s" % e)
 
 
-<<<<<<< HEAD
-    def parse_args(self, args):
-        if isinstance(args, str):
-            args = args.split()
-        try:
-            return _parse_arguments(args)
-        except SystemExit as e:
-            raise InvalidArguments("%s" % e)
-=======
 class CommandLineArgsTests(TestCase):
->>>>>>> 087cc6bb
 
     def test_launch_command_accepts_application(self):
         args = parse_args("launch app")
