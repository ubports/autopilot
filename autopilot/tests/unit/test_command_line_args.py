#!/usr/bin/env python
# -*- Mode: Python; coding: utf-8; indent-tabs-mode: nil; tab-width: 4 -*-
#
# Autopilot Functional Test Tool
# Copyright (C) 2012-2013 Canonical
#
# This program is free software: you can redistribute it and/or modify
# it under the terms of the GNU General Public License as published by
# the Free Software Foundation, either version 3 of the License, or
# (at your option) any later version.
#
# This program is distributed in the hope that it will be useful,
# but WITHOUT ANY WARRANTY; without even the implied warranty of
# MERCHANTABILITY or FITNESS FOR A PARTICULAR PURPOSE.  See the
# GNU General Public License for more details.
#
# You should have received a copy of the GNU General Public License
# along with this program.  If not, see <http://www.gnu.org/licenses/>.
#


"Unit tests for the command line parser in autopilot."


from mock import patch

try:
    # Python 2
    from StringIO import StringIO
except ImportError:
    # Python 3
    from io import StringIO

from testtools import TestCase
from testtools.matchers import Equals

from autopilot import parse_arguments


class InvalidArguments(Exception):
    pass


class CommandLineArgsTests(TestCase):

    def parse_args(self, args):
        if isinstance(args, str):
            args = args.split()
        try:
            return parse_arguments(args)
        except SystemExit as e:
            raise InvalidArguments("%s" % e)

    def test_launch_command_accepts_application(self):
        args = self.parse_args("launch app")
        self.assertThat(args.mode, Equals("launch"))

    def test_launch_command_has_correct_default_interface(self):
        args = self.parse_args("launch app")
        self.assertThat(args.interface, Equals("Auto"))

    def test_launch_command_can_specify_Qt_interface(self):
        args = self.parse_args("launch -i Qt app")
        self.assertThat(args.interface, Equals("Qt"))

    def test_launch_command_can_specify_Gtk_interface(self):
        args = self.parse_args("launch -i Gtk app")
        self.assertThat(args.interface, Equals("Gtk"))

    @patch('sys.stderr', new=StringIO())
    def test_launch_command_fails_on_unknown_interface(self):
        self.assertRaises(
            InvalidArguments, self.parse_args, "launch -i unknown app")

    def test_launch_command_has_correct_default_verbosity(self):
        args = self.parse_args("launch app")
        self.assertThat(args.verbose, Equals(False))

    def test_launch_command_can_specify_verbosity(self):
        args = self.parse_args("launch -v app")
        self.assertThat(args.verbose, Equals(1))

    def test_launch_command_can_specify_extra_verbosity(self):
        args = self.parse_args("launch -vv app")
        self.assertThat(args.verbose, Equals(2))
        args = self.parse_args("launch -v -v app")
        self.assertThat(args.verbose, Equals(2))

    def test_launch_command_stores_application(self):
        args = self.parse_args("launch app")
        self.assertThat(args.application, Equals(["app"]))

    def test_launch_command_stores_application_with_args(self):
        args = self.parse_args("launch app arg1 arg2")
        self.assertThat(args.application, Equals(["app", "arg1", "arg2"]))

    def test_launch_command_accepts_different_app_arg_formats(self):
        args = self.parse_args("launch app -s --long --key=val arg1 arg2")
        self.assertThat(
            args.application,
            Equals(["app", "-s", "--long", "--key=val", "arg1", "arg2"]))

    @patch('sys.stderr', new=StringIO())
    def test_launch_command_must_specify_app(self):
        self.assertRaises(InvalidArguments, self.parse_args, "launch")

    @patch('autopilot.have_vis', new=lambda: True)
    def test_vis_present_when_vis_module_installed(self):
        args = self.parse_args('vis')
        self.assertThat(args.mode, Equals("vis"))

    @patch('autopilot.have_vis', new=lambda: False)
    @patch('sys.stderr', new=StringIO())
    def test_vis_not_present_when_vis_module_not_installed(self):
        self.assertRaises(InvalidArguments, self.parse_args, 'vis')

    @patch('autopilot.have_vis', new=lambda: True)
    def test_vis_default_verbosity(self):
        args = self.parse_args('vis')
        self.assertThat(args.verbose, Equals(False))

    @patch('autopilot.have_vis', new=lambda: True)
    def test_vis_single_verbosity(self):
        args = self.parse_args('vis -v')
        self.assertThat(args.verbose, Equals(1))

    @patch('autopilot.have_vis', new=lambda: True)
    def test_vis_double_verbosity(self):
        args = self.parse_args('vis -vv')
        self.assertThat(args.verbose, Equals(2))
        args = self.parse_args('vis -v -v')
        self.assertThat(args.verbose, Equals(2))

    def test_list_mode(self):
        args = self.parse_args('list foo')
        self.assertThat(args.mode, Equals("list"))

    def test_list_mode_accepts_suite_name(self):
        args = self.parse_args('list foo')
        self.assertThat(args.suite, Equals(["foo"]))

    def test_list_mode_accepts_many_suite_names(self):
        args = self.parse_args('list foo bar baz')
        self.assertThat(args.suite, Equals(["foo", "bar", "baz"]))

    def test_list_run_order_long_option(self):
        args = self.parse_args('list --run-order foo')
        self.assertThat(args.run_order, Equals(True))

    def test_list_run_order_short_option(self):
        args = self.parse_args('list -ro foo')
        self.assertThat(args.run_order, Equals(True))

    def test_list_no_run_order(self):
        args = self.parse_args('list foo')
        self.assertThat(args.run_order, Equals(False))

    def test_list_suites_option(self):
        args = self.parse_args('list --suites foo')
        self.assertThat(args.suites, Equals(True))

    def test_list_not_suites_option(self):
        args = self.parse_args('list foo')
        self.assertThat(args.suites, Equals(False))

    def test_run_mode(self):
        args = self.parse_args('run foo')
        self.assertThat(args.mode, Equals("run"))

    def test_run_mode_accepts_suite_name(self):
        args = self.parse_args('run foo')
        self.assertThat(args.suite, Equals(["foo"]))

    def test_run_mode_accepts_many_suite_names(self):
        args = self.parse_args('run foo bar baz')
        self.assertThat(args.suite, Equals(["foo", "bar", "baz"]))

    def test_run_command_default_output(self):
        args = self.parse_args('run foo')
        self.assertThat(args.output, Equals(None))

    def test_run_command_path_output_short(self):
        args = self.parse_args('run -o /path/to/file foo')
        self.assertThat(args.output, Equals("/path/to/file"))

    def test_run_command_path_output_long(self):
        args = self.parse_args('run --output ../file foo')
        self.assertThat(args.output, Equals("../file"))

    def test_run_command_default_format(self):
        args = self.parse_args('run foo')
        self.assertThat(args.format, Equals("text"))

    def test_run_command_text_format_short_version(self):
        args = self.parse_args('run -f text foo')
        self.assertThat(args.format, Equals("text"))

    def test_run_command_text_format_long_version(self):
        args = self.parse_args('run --format text foo')
        self.assertThat(args.format, Equals("text"))

    def test_run_command_xml_format_short_version(self):
        args = self.parse_args('run -f xml foo')
        self.assertThat(args.format, Equals("xml"))

    def test_run_command_xml_format_long_version(self):
        args = self.parse_args('run --format xml foo')
        self.assertThat(args.format, Equals("xml"))

    def test_run_command_default_failfast_off(self):
        args = self.parse_args('run foo')
        self.assertThat(args.failfast, Equals(False))

    def test_run_command_accepts_failfast_short(self):
        args = self.parse_args('run -ff foo')
        self.assertThat(args.failfast, Equals(True))

    def test_run_command_accepts_failfast_long(self):
        args = self.parse_args('run --failfast foo')
        self.assertThat(args.failfast, Equals(True))

    @patch('sys.stderr', new=StringIO())
    def test_run_command_unknown_format_short_version(self):
        self.assertRaises(
            InvalidArguments, self.parse_args, 'run -f unknown foo')

    @patch('sys.stderr', new=StringIO())
    def test_run_command_unknown_format_long_version(self):
        self.assertRaises(
            InvalidArguments, self.parse_args, 'run --format unknown foo')

    def test_run_command_record_flag_default(self):
        args = self.parse_args("run foo")
        self.assertThat(args.record, Equals(False))

    def test_run_command_record_flag_short(self):
        args = self.parse_args("run -r foo")
        self.assertThat(args.record, Equals(True))

    def test_run_command_record_flag_long(self):
        args = self.parse_args("run --record foo")
        self.assertThat(args.record, Equals(True))

    def test_run_command_record_dir_flag_short(self):
        args = self.parse_args("run -rd /path/to/dir foo")
        self.assertThat(args.record_directory, Equals("/path/to/dir"))

    def test_run_command_record_dir_flag_long(self):
        args = self.parse_args("run --record-directory /path/to/dir foo")
        self.assertThat(args.record_directory, Equals("/path/to/dir"))

    def test_run_command_record_options_flag_long(self):
        args = self.parse_args(
            "run --record-options=--fps=6,--no-wm-check foo")
        self.assertThat(args.record_options, Equals("--fps=6,--no-wm-check"))

    def test_run_command_random_order_flag_short(self):
        args = self.parse_args("run -ro foo")
        self.assertThat(args.random_order, Equals(True))

    def test_run_command_random_order_flag_long(self):
        args = self.parse_args("run --random-order foo")
        self.assertThat(args.random_order, Equals(True))

    def test_run_command_random_order_flag_default(self):
        args = self.parse_args("run foo")
        self.assertThat(args.random_order, Equals(False))

    def test_run_default_verbosity(self):
        args = self.parse_args('run foo')
        self.assertThat(args.verbose, Equals(False))

    def test_run_single_verbosity(self):
        args = self.parse_args('run -v foo')
        self.assertThat(args.verbose, Equals(1))

    def test_run_double_verbosity(self):
        args = self.parse_args('run -vv foo')
        self.assertThat(args.verbose, Equals(2))
        args = self.parse_args('run -v -v foo')
        self.assertThat(args.verbose, Equals(2))

    def test_fails_with_no_arguments_supplied(self):
        with patch('sys.stderr', new=StringIO()) as patched_err:
            try:
                parse_arguments([])
            except SystemExit as e:
                self.assertThat(e.code, Equals(2))
                stderr_lines = patched_err.getvalue().split('\n')
                self.assertTrue(
                    stderr_lines[-2].endswith("error: too few arguments")
                )
                self.assertThat(stderr_lines[-1], Equals(""))
            else:
                self.fail("Argument parser unexpectedly passed")

    def test_default_debug_profile_is_normal(self):
        args = self.parse_args('run foo')
        self.assertThat(args.debug_profile, Equals('normal'))

    def test_can_select_normal_profile(self):
        args = self.parse_args('run --debug-profile normal foo')
        self.assertThat(args.debug_profile, Equals('normal'))

    def test_can_select_verbose_profile(self):
        args = self.parse_args('run --debug-profile verbose foo')
        self.assertThat(args.debug_profile, Equals('verbose'))

    @patch('sys.stderr', new=StringIO())
    def test_cannot_select_other_debug_profile(self):
        self.assertRaises(
            InvalidArguments,
            self.parse_args,
            'run --debug-profile nonexistant foo'
        )

    def test_default_timeout_profile_is_normal(self):
        args = self.parse_args('run foo')
        self.assertThat(args.timeout_profile, Equals('normal'))

    def test_can_select_long_timeout_profile(self):
        args = self.parse_args('run --timeout-profile long foo')
        self.assertThat(args.timeout_profile, Equals('long'))

    @patch('sys.stderr', new=StringIO())
    def test_cannot_select_other_timeout_profile(self):
<<<<<<< HEAD
        self.assertRaises(
            InvalidArguments,
            self.parse_args,
            'run --timeout-profile nonexistant foo'
        )
=======
        self.parse_args('run --timeout-profile nonexistant foo')

    def test_list_mode_strips_single_suite_slash(self):
        args = self.parse_args('list foo/')
        self.assertThat(args.suite, Equals(["foo"]))

    def test_list_mode_strips_multiple_suite_slash(self):
        args = self.parse_args('list foo/ bar/')
        self.assertThat(args.suite, Equals(["foo", "bar"]))

    def test_run_mode_strips_single_suite_slash(self):
        args = self.parse_args('run foo/')
        self.assertThat(args.suite, Equals(["foo"]))

    def test_run_mode_strips_multiple_suite_slash(self):
        args = self.parse_args('run foo/ bar/')
        self.assertThat(args.suite, Equals(["foo", "bar"]))
>>>>>>> 9b85f188
<|MERGE_RESOLUTION|>--- conflicted
+++ resolved
@@ -324,14 +324,11 @@
 
     @patch('sys.stderr', new=StringIO())
     def test_cannot_select_other_timeout_profile(self):
-<<<<<<< HEAD
         self.assertRaises(
             InvalidArguments,
             self.parse_args,
             'run --timeout-profile nonexistant foo'
         )
-=======
-        self.parse_args('run --timeout-profile nonexistant foo')
 
     def test_list_mode_strips_single_suite_slash(self):
         args = self.parse_args('list foo/')
@@ -347,5 +344,4 @@
 
     def test_run_mode_strips_multiple_suite_slash(self):
         args = self.parse_args('run foo/ bar/')
-        self.assertThat(args.suite, Equals(["foo", "bar"]))
->>>>>>> 9b85f188
+        self.assertThat(args.suite, Equals(["foo", "bar"]))