# -*- Mode: Python; coding: utf-8; indent-tabs-mode: nil; tab-width: 4 -*-
#
# Autopilot Functional Test Tool
# Copyright (C) 2012-2013 Canonical
#
# This program is free software: you can redistribute it and/or modify
# it under the terms of the GNU General Public License as published by
# the Free Software Foundation, either version 3 of the License, or
# (at your option) any later version.
#
# This program is distributed in the hope that it will be useful,
# but WITHOUT ANY WARRANTY; without even the implied warranty of
# MERCHANTABILITY or FITNESS FOR A PARTICULAR PURPOSE.  See the
# GNU General Public License for more details.
#
# You should have received a copy of the GNU General Public License
# along with this program.  If not, see <http://www.gnu.org/licenses/>.
#

"""Tests for the autopilot platform code."""

<<<<<<< HEAD
=======
import autopilot.platform as platform

from io import StringIO
>>>>>>> 99ff0d26

from contextlib import contextmanager
from io import StringIO
from unittest.mock import patch
from testtools import TestCase
from testtools.matchers import Equals
from tempfile import NamedTemporaryFile

import autopilot.platform as platform


class PublicAPITests(TestCase):

    def setUp(self):
        super().setUp()
        platform._display_is_mir.cache_clear()

    @patch('autopilot.platform._PlatformDetector')
    def test_model_creates_platform_detector(self, mock_detector):
        platform.model()
        mock_detector.create.assert_called_once()

    @patch('autopilot.platform._PlatformDetector._cached_detector')
    def test_model_returns_correct_value(self, mock_detector):
        mock_detector.model = "test123"
        self.assertThat(platform.model(), Equals('test123'))

    @patch('autopilot.platform._PlatformDetector')
    def test_image_codename_creates_platform_detector(self, mock_detector):
        platform.image_codename()
        mock_detector.create.assert_called_once()

    @patch('autopilot.platform._PlatformDetector._cached_detector')
    def test_image_codename_returns_correct_value(self, mock_detector):
        mock_detector.image_codename = "test123"
        self.assertThat(platform.image_codename(), Equals('test123'))

    def test_is_x11_returns_False_on_failure(self):
        with _simulate_not_X11():
            self.assertFalse(platform._display_is_x11())

    def test_is_x11_returns_True_on_success(self):
        with _simulate_X11():
            self.assertTrue(platform._display_is_x11())


class PlatformGetProcessNameTests(TestCase):

    def test_returns_callable_value(self):
        test_callable = lambda: "foo"
        self.assertEqual("foo", platform._get_process_name(test_callable))

    def test_returns_string(self):
        self.assertEqual("foo", platform._get_process_name("foo"))

    def test_raises_exception_if_unsupported_passed(self):
        self.assertRaises(ValueError, platform._get_process_name, 0)


class PlatformDetectorTests(TestCase):

    def setUp(self):
        super(PlatformDetectorTests, self).setUp()
        # platform detector is cached, so make sure we destroy the cache before
        # each test runs, and after each test completes.
        self._destroy_platform_detector_cache()
        self.addCleanup(self._destroy_platform_detector_cache)

    def _destroy_platform_detector_cache(self):
        platform._PlatformDetector._cached_detector = None

    def test_platform_detector_is_cached(self):
        """Test that the platform detector is only created once."""
        detector1 = platform._PlatformDetector.create()
        detector2 = platform._PlatformDetector.create()
        self.assertThat(id(detector1), Equals(id(detector2)))

    @patch('autopilot.platform._get_property_file')
    def test_default_model(self, mock_get_property_file):
        """The default model name must be 'Desktop'."""
        mock_get_property_file.return_value = None

        detector = platform._PlatformDetector.create()
        self.assertThat(detector.model, Equals('Desktop'))

    @patch('autopilot.platform._get_property_file')
    def test_default_image_codename(self, mock_get_property_file):
        """The default image codename must be 'Desktop'."""
        mock_get_property_file.return_value = None

        detector = platform._PlatformDetector.create()
        self.assertThat(detector.image_codename, Equals('Desktop'))

    @patch('autopilot.platform._get_property_file')
    def test_model_is_set_from_property_file(self, mock_get_property_file):
        """Detector must read product model from android properties file."""
        mock_get_property_file.return_value = StringIO(
            "ro.product.model=test123")

        detector = platform._PlatformDetector.create()
        self.assertThat(detector.model, Equals('test123'))

    @patch('autopilot.platform._get_property_file', new=lambda: StringIO(""))
    def test_model_has_default_when_not_in_property_file(self):
        """Detector must use 'Desktop' as a default value for the model name
        when the property file exists, but does not contain a model
        description.

        """
        detector = platform._PlatformDetector.create()
        self.assertThat(detector.model, Equals('Desktop'))

    @patch('autopilot.platform._get_property_file')
    def test_product_codename_is_set_from_property_file(
            self, mock_get_property_file):
        """Detector must read product model from android properties file."""
        mock_get_property_file.return_value = StringIO(
            "ro.product.name=test123")

        detector = platform._PlatformDetector.create()
        self.assertThat(detector.image_codename, Equals('test123'))

    @patch('autopilot.platform._get_property_file', new=lambda: StringIO(""))
    def test_product_codename_has_default_when_not_in_property_file(self):
        """Detector must use 'Desktop' as a default value for the product
        codename when the property file exists, but does not contain a model
        description.

        """
        detector = platform._PlatformDetector.create()
        self.assertThat(detector.image_codename, Equals('Desktop'))

    def test_has_correct_file_name(self):
        observed = platform._get_property_file_path()
        self.assertEqual("/system/build.prop", observed)

    def test_get_property_file_opens_path(self):
        token = self.getUniqueString()
        with NamedTemporaryFile(mode='w+') as f:
            f.write(token)
            f.flush()
            with patch('autopilot.platform._get_property_file_path') as p:
                p.return_value = f.name
                observed = platform._get_property_file().read()
        self.assertEqual(token, observed)

    @patch('autopilot.platform._get_property_file')
    def test_get_tablet_from_property_file(
            self, mock_get_property_file):
        """Detector must read tablet from android properties file."""
        mock_get_property_file.return_value = StringIO(
            "ro.build.characteristics=tablet")

        detector = platform._PlatformDetector.create()
        self.assertThat(detector.is_tablet, Equals(True))

    @patch('autopilot.platform._get_property_file')
    def test_get_not_tablet_from_property_file(
            self, mock_get_property_file):
        """Detector must read lack of tablet from android properties file."""
        mock_get_property_file.return_value = StringIO(
            "ro.build.characteristics=nosdcard")

        detector = platform._PlatformDetector.create()
        self.assertThat(detector.is_tablet, Equals(False))

    @patch('autopilot.platform._get_property_file')
    def test_tablet_without_property_file(self, mock_get_property_file):
        """Detector must return False for tablet when there is no properties
        file.

        """
        mock_get_property_file.return_value = None

        detector = platform._PlatformDetector.create()
        self.assertThat(detector.is_tablet, Equals(False))


class BuildPropertyParserTests(TestCase):
    """Tests for the android build properties file parser."""

    def test_empty_file_returns_empty_dictionary(self):
        """An empty file must result in an empty dictionary."""
        prop_file = StringIO("")
        properties = platform._parse_build_properties_file(prop_file)
        self.assertThat(len(properties), Equals(0))

    def test_whitespace_is_ignored(self):
        """Whitespace in build file must be ignored."""
        prop_file = StringIO("\n\n\n\n\n")
        properties = platform._parse_build_properties_file(prop_file)
        self.assertThat(len(properties), Equals(0))

    def test_comments_are_ignored(self):
        """Comments in build file must be ignored."""
        prop_file = StringIO("# Hello World\n #Hello Again\n#####")
        properties = platform._parse_build_properties_file(prop_file)
        self.assertThat(len(properties), Equals(0))

    def test_invalid_lines_are_ignored(self):
        """lines without ana ssignment must be ignored."""
        prop_file = StringIO("Hello")
        properties = platform._parse_build_properties_file(prop_file)
        self.assertThat(len(properties), Equals(0))

    def test_simple_value(self):
        """Test a simple a=b expression."""
        prop_file = StringIO("a=b")
        properties = platform._parse_build_properties_file(prop_file)
        self.assertThat(properties, Equals(dict(a='b')))

    def test_multiple_values(self):
        """Test several expressions over multiple lines."""
        prop_file = StringIO("a=b\nb=23")
        properties = platform._parse_build_properties_file(prop_file)
        self.assertThat(properties, Equals(dict(a='b', b='23')))

    def test_values_with_equals_in_them(self):
        """Test that we can parse values with a '=' in them."""
        prop_file = StringIO("a=b=c")
        properties = platform._parse_build_properties_file(prop_file)
        self.assertThat(properties, Equals(dict(a='b=c')))

    def test_dotted_values_work(self):
        """Test that we can use dotted values as the keys."""
        prop_file = StringIO("ro.product.model=maguro")
        properties = platform._parse_build_properties_file(prop_file)
        self.assertThat(properties, Equals({'ro.product.model': 'maguro'}))


@contextmanager
def _simulate_not_X11():
    with patch.dict(platform.os.environ, dict(), clear=True):
        yield


@contextmanager
def _simulate_X11():
    with patch.dict(platform.os.environ, dict(DISPLAY=':0'), clear=True):
        yield<|MERGE_RESOLUTION|>--- conflicted
+++ resolved
@@ -19,19 +19,13 @@
 
 """Tests for the autopilot platform code."""
 
-<<<<<<< HEAD
-=======
-import autopilot.platform as platform
-
-from io import StringIO
->>>>>>> 99ff0d26
 
 from contextlib import contextmanager
 from io import StringIO
-from unittest.mock import patch
 from testtools import TestCase
 from testtools.matchers import Equals
 from tempfile import NamedTemporaryFile
+from unittest.mock import patch
 
 import autopilot.platform as platform
 
