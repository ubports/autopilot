# -*- Mode: Python; coding: utf-8; indent-tabs-mode: nil; tab-width: 4 -*-
#
# Autopilot Functional Test Tool
# Copyright (C) 2013 Canonical
#
# This program is free software: you can redistribute it and/or modify
# it under the terms of the GNU General Public License as published by
# the Free Software Foundation, either version 3 of the License, or
# (at your option) any later version.
#
# This program is distributed in the hope that it will be useful,
# but WITHOUT ANY WARRANTY; without even the implied warranty of
# MERCHANTABILITY or FITNESS FOR A PARTICULAR PURPOSE.  See the
# GNU General Public License for more details.
#
# You should have received a copy of the GNU General Public License
# along with this program.  If not, see <http://www.gnu.org/licenses/>.
#


<<<<<<< HEAD
from mock import patch
=======
from mock import patch, Mock
>>>>>>> 65271f5a
from testtools import TestCase
from testtools.matchers import Equals, NotEquals
from testscenarios import TestWithScenarios


from autopilot.introspection.dbus import (
    _get_filter_string_for_key_value_pair,
    _is_valid_server_side_filter_param,
    CustomEmulatorBase,
    DBusIntrospectionObject,
)


class IntrospectionFeatureTests(TestCase):

    def test_custom_emulator_base_does_not_have_id(self):
        self.assertThat(hasattr(CustomEmulatorBase, '_id'), Equals(False))

    def test_derived_emulator_bases_do_have_id(self):
        class MyEmulatorBase(CustomEmulatorBase):
            pass
        self.assertThat(hasattr(MyEmulatorBase, '_id'), Equals(True))

    def test_derived_children_have_same_id(self):
        class MyEmulatorBase(CustomEmulatorBase):
            pass

        class MyEmulator(MyEmulatorBase):
            pass

        class MyEmulator2(MyEmulatorBase):
            pass

        self.assertThat(MyEmulatorBase._id, Equals(MyEmulator._id))
        self.assertThat(MyEmulatorBase._id, Equals(MyEmulator2._id))

    def test_children_have_different_ids(self):
        class MyEmulatorBase(CustomEmulatorBase):
            pass

        class MyEmulatorBase2(CustomEmulatorBase):
            pass

        self.assertThat(MyEmulatorBase._id, NotEquals(MyEmulatorBase2._id))


class ServerSideParamMatchingTests(TestWithScenarios, TestCase):

    """Tests for the server side matching decision function."""

    scenarios = [
        ('should work', dict(key='keyname', value='value', result=True)),
        ('invalid key', dict(key='k  e', value='value', result=False)),
        ('string value', dict(key='key', value='v  e', result=True)),
        ('string value2', dict(key='key', value='v?e', result=True)),
        ('string value3', dict(key='key', value='1/2."!@#*&^%', result=True)),
        ('bool value', dict(key='key', value=False, result=True)),
        ('int value', dict(key='key', value=123, result=True)),
        ('int value2', dict(key='key', value=-123, result=True)),
        ('float value', dict(key='key', value=1.0, result=False)),
        ('dict value', dict(key='key', value={}, result=False)),
        ('obj value', dict(key='key', value=TestCase, result=False)),
        ('int overflow 1', dict(key='key', value=-2147483648, result=True)),
        ('int overflow 2', dict(key='key', value=-2147483649, result=False)),
        ('int overflow 3', dict(key='key', value=2147483647, result=True)),
        ('int overflow 4', dict(key='key', value=2147483648, result=False)),
    ]

    def test_valid_server_side_param(self):
        self.assertThat(
            _is_valid_server_side_filter_param(self.key, self.value),
            Equals(self.result)
        )


class ServerSideParameterFilterStringTests(TestWithScenarios, TestCase):

    scenarios = [
        ('bool true', dict(k='visible', v=True, r="visible=True")),
        ('bool false', dict(k='visible', v=False, r="visible=False")),
        ('int +ve', dict(k='size', v=123, r="size=123")),
        ('int -ve', dict(k='prio', v=-12, r="prio=-12")),
        ('simple string', dict(k='Name', v="btn1", r="Name=\"btn1\"")),
        ('string space', dict(k='Name', v="a b  c ", r="Name=\"a b  c \"")),
        ('str escapes', dict(
            k='a',
            v="\a\b\f\n\r\t\v\\",
            r=r'a="\x07\x08\x0c\n\r\t\x0b\\"')),
        ('escape quotes', dict(k='b', v="'", r='b="\\' + "'" + '"')),
    ]

    def test_query_string(self):
        s = _get_filter_string_for_key_value_pair(self.k, self.v)
        self.assertThat(s, Equals(self.r))


class DBusIntrospectionObjectTests(TestCase):

    def test_can_access_path_attribute(self):
        fake_object = DBusIntrospectionObject(
<<<<<<< HEAD
            dict(id=[0, 123], path=[0, '/some/path']),
            '/'
=======
            dict(id=123, path='/some/path'),
            '/',
            None
>>>>>>> 65271f5a
        )
        with fake_object.no_automatic_refreshing():
            self.assertThat(fake_object.path, Equals('/some/path'))

    @patch('autopilot.introspection.dbus.logger')
    def test_large_query_returns_log_warnings(self, mock_logger):
        """Queries that return large numbers of items must cause a log warning.

        'large' is defined as more than 15.

        """
<<<<<<< HEAD
        with patch.object(DBusIntrospectionObject, '_Backend') as p:
            p.introspection_iface.GetState.return_value = \
                [('/path', {}) for i in range(16)]
            DBusIntrospectionObject.get_state_by_path('some_query')
=======
        fake_object = DBusIntrospectionObject(
            dict(id=123, path='/some/path'),
            '/',
            Mock()
        )
        fake_object._backend.introspection_iface.GetState.return_value = \
            [('/path', {}) for i in range(16)]
        fake_object.get_state_by_path('some_query')
>>>>>>> 65271f5a

        mock_logger.warning.assert_called_once_with(
            "Your query '%s' returned a lot of data (%d items). This "
            "is likely to be slow. You may want to consider optimising"
            " your query to return fewer items.",
            "some_query",
            16)

    @patch('autopilot.introspection.dbus.logger')
    def test_small_query_returns_dont_log_warnings(self, mock_logger):
        """Queries that return small numbers of items must not log a warning.

        'small' is defined as 15 or fewer.

        """
<<<<<<< HEAD
        with patch.object(DBusIntrospectionObject, '_Backend') as p:
            p.introspection_iface.GetState.return_value = \
                [('/path', {}) for i in range(15)]
            DBusIntrospectionObject.get_state_by_path('some_query')
=======
        fake_object = DBusIntrospectionObject(
            dict(id=123, path='/some/path'),
            '/',
            Mock()
        )
        fake_object._backend.introspection_iface.GetState.return_value = \
            [('/path', {}) for i in range(15)]
        fake_object.get_state_by_path('some_query')
>>>>>>> 65271f5a

        self.assertThat(mock_logger.warning.called, Equals(False))<|MERGE_RESOLUTION|>--- conflicted
+++ resolved
@@ -18,11 +18,7 @@
 #
 
 
-<<<<<<< HEAD
-from mock import patch
-=======
 from mock import patch, Mock
->>>>>>> 65271f5a
 from testtools import TestCase
 from testtools.matchers import Equals, NotEquals
 from testscenarios import TestWithScenarios
@@ -123,14 +119,9 @@
 
     def test_can_access_path_attribute(self):
         fake_object = DBusIntrospectionObject(
-<<<<<<< HEAD
             dict(id=[0, 123], path=[0, '/some/path']),
-            '/'
-=======
-            dict(id=123, path='/some/path'),
             '/',
-            None
->>>>>>> 65271f5a
+            Mock()
         )
         with fake_object.no_automatic_refreshing():
             self.assertThat(fake_object.path, Equals('/some/path'))
@@ -142,21 +133,14 @@
         'large' is defined as more than 15.
 
         """
-<<<<<<< HEAD
-        with patch.object(DBusIntrospectionObject, '_Backend') as p:
-            p.introspection_iface.GetState.return_value = \
-                [('/path', {}) for i in range(16)]
-            DBusIntrospectionObject.get_state_by_path('some_query')
-=======
         fake_object = DBusIntrospectionObject(
-            dict(id=123, path='/some/path'),
+            dict(id=[0, 123], path=[0, '/some/path']),
             '/',
             Mock()
         )
         fake_object._backend.introspection_iface.GetState.return_value = \
             [('/path', {}) for i in range(16)]
         fake_object.get_state_by_path('some_query')
->>>>>>> 65271f5a
 
         mock_logger.warning.assert_called_once_with(
             "Your query '%s' returned a lot of data (%d items). This "
@@ -172,20 +156,13 @@
         'small' is defined as 15 or fewer.
 
         """
-<<<<<<< HEAD
-        with patch.object(DBusIntrospectionObject, '_Backend') as p:
-            p.introspection_iface.GetState.return_value = \
-                [('/path', {}) for i in range(15)]
-            DBusIntrospectionObject.get_state_by_path('some_query')
-=======
         fake_object = DBusIntrospectionObject(
-            dict(id=123, path='/some/path'),
+            dict(id=[0, 123], path=[0, '/some/path']),
             '/',
             Mock()
         )
         fake_object._backend.introspection_iface.GetState.return_value = \
             [('/path', {}) for i in range(15)]
         fake_object.get_state_by_path('some_query')
->>>>>>> 65271f5a
 
         self.assertThat(mock_logger.warning.called, Equals(False))