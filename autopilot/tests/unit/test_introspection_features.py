# -*- Mode: Python; coding: utf-8; indent-tabs-mode: nil; tab-width: 4 -*-
#
# Autopilot Functional Test Tool
# Copyright (C) 2013 Canonical
#
# This program is free software: you can redistribute it and/or modify
# it under the terms of the GNU General Public License as published by
# the Free Software Foundation, either version 3 of the License, or
# (at your option) any later version.
#
# This program is distributed in the hope that it will be useful,
# but WITHOUT ANY WARRANTY; without even the implied warranty of
# MERCHANTABILITY or FITNESS FOR A PARTICULAR PURPOSE.  See the
# GNU General Public License for more details.
#
# You should have received a copy of the GNU General Public License
# along with this program.  If not, see <http://www.gnu.org/licenses/>.
#

import sys
import tempfile
import shutil
import os.path

from mock import patch, Mock, MagicMock
from textwrap import dedent
from testtools import TestCase
from testtools.matchers import (
    Equals,
    IsInstance,
    Not,
    NotEquals,
    Raises,
    raises,
)
from testscenarios import TestWithScenarios
from six import StringIO, u, PY3
from contextlib import contextmanager
if PY3:
    from contextlib import ExitStack
else:
    from contextlib2 import ExitStack


from autopilot.introspection import (
    _check_process_and_pid_details,
    _get_application_name_from_dbus_address,
    _get_search_criteria_string_representation,
    _maybe_filter_connections_by_app_name,
    get_classname_from_path,
    get_proxy_object_for_existing_process,
    ProcessSearchError,
)
from autopilot.introspection.dbus import (
    _get_filter_string_for_key_value_pair,
    _get_default_proxy_class,
    _is_valid_server_side_filter_param,
<<<<<<< HEAD
    _get_proxy_object_class,
    _object_registry,
    _try_custom_proxy_classes,
=======
    _object_passes_filters,
>>>>>>> c41dcfe4
    CustomEmulatorBase,
    DBusIntrospectionObject,
)
from autopilot.utilities import sleep


class IntrospectionFeatureTests(TestCase):

    def test_custom_emulator_base_does_not_have_id(self):
        self.assertThat(hasattr(CustomEmulatorBase, '_id'), Equals(False))

    def test_derived_emulator_bases_do_have_id(self):
        class MyEmulatorBase(CustomEmulatorBase):
            pass
        self.assertThat(hasattr(MyEmulatorBase, '_id'), Equals(True))

    def test_derived_children_have_same_id(self):
        class MyEmulatorBase(CustomEmulatorBase):
            pass

        class MyEmulator(MyEmulatorBase):
            pass

        class MyEmulator2(MyEmulatorBase):
            pass

        self.assertThat(MyEmulatorBase._id, Equals(MyEmulator._id))
        self.assertThat(MyEmulatorBase._id, Equals(MyEmulator2._id))

    def test_children_have_different_ids(self):
        class MyEmulatorBase(CustomEmulatorBase):
            pass

        class MyEmulatorBase2(CustomEmulatorBase):
            pass

        self.assertThat(MyEmulatorBase._id, NotEquals(MyEmulatorBase2._id))


class ServerSideParamMatchingTests(TestWithScenarios, TestCase):

    """Tests for the server side matching decision function."""

    scenarios = [
        ('should work', dict(key='keyname', value='value', result=True)),
        ('invalid key', dict(key='k  e', value='value', result=False)),
        ('string value', dict(key='key', value='v  e', result=True)),
        ('string value2', dict(key='key', value='v?e', result=True)),
        ('string value3', dict(key='key', value='1/2."!@#*&^%', result=True)),
        ('bool value', dict(key='key', value=False, result=True)),
        ('int value', dict(key='key', value=123, result=True)),
        ('int value2', dict(key='key', value=-123, result=True)),
        ('float value', dict(key='key', value=1.0, result=False)),
        ('dict value', dict(key='key', value={}, result=False)),
        ('obj value', dict(key='key', value=TestCase, result=False)),
        ('int overflow 1', dict(key='key', value=-2147483648, result=True)),
        ('int overflow 2', dict(key='key', value=-2147483649, result=False)),
        ('int overflow 3', dict(key='key', value=2147483647, result=True)),
        ('int overflow 4', dict(key='key', value=2147483648, result=False)),
        ('unicode string', dict(key='key', value=u'H\u2026i', result=False)),
    ]

    def test_valid_server_side_param(self):
        self.assertThat(
            _is_valid_server_side_filter_param(self.key, self.value),
            Equals(self.result)
        )


class ServerSideParameterFilterStringTests(TestWithScenarios, TestCase):

    scenarios = [
        ('bool true', dict(k='visible', v=True, r="visible=True")),
        ('bool false', dict(k='visible', v=False, r="visible=False")),
        ('int +ve', dict(k='size', v=123, r="size=123")),
        ('int -ve', dict(k='prio', v=-12, r="prio=-12")),
        ('simple string', dict(k='Name', v=u"btn1", r="Name=\"btn1\"")),
        ('simple bytes', dict(k='Name', v=b"btn1", r="Name=\"btn1\"")),
        ('string space', dict(k='Name', v=u"a b  c ", r="Name=\"a b  c \"")),
        ('bytes space', dict(k='Name', v=b"a b  c ", r="Name=\"a b  c \"")),
        ('string escapes', dict(
            k='a',
            v=u"\a\b\f\n\r\t\v\\",
            r=r'a="\x07\x08\x0c\n\r\t\x0b\\"')),
        ('byte escapes', dict(
            k='a',
            v=b"\a\b\f\n\r\t\v\\",
            r=r'a="\x07\x08\x0c\n\r\t\x0b\\"')),
        ('escape quotes (str)', dict(k='b', v="'", r='b="\\' + "'" + '"')),
        ('escape quotes (bytes)', dict(k='b', v=b"'", r='b="\\' + "'" + '"')),
    ]

    def test_query_string(self):
        s = _get_filter_string_for_key_value_pair(self.k, self.v)
        self.assertThat(s, Equals(self.r))


class ClientSideFilteringTests(TestCase):

    def get_empty_fake_object(self):
        return type(
            'EmptyObject',
            (object,),
            {'no_automatic_refreshing': MagicMock()}
        )

    def test_object_passes_filters_disables_refreshing(self):
        obj = self.get_empty_fake_object()
        _object_passes_filters(obj)

        obj.no_automatic_refreshing.assert_called_once_with()
        self.assertTrue(
            obj.no_automatic_refreshing.return_value.__enter__.called
        )

    def test_object_passes_filters_works_with_no_filters(self):
        obj = self.get_empty_fake_object()
        self.assertTrue(_object_passes_filters(obj))

    def test_object_passes_filters_fails_when_attr_missing(self):
        obj = self.get_empty_fake_object()
        self.assertFalse(_object_passes_filters(obj, foo=123))

    def test_object_passes_filters_fails_when_attr_has_wrong_value(self):
        obj = self.get_empty_fake_object()
        obj.foo = 456
        self.assertFalse(_object_passes_filters(obj, foo=123))

    def test_object_passes_filters_succeeds_with_one_correct_parameter(self):
        obj = self.get_empty_fake_object()
        obj.foo = 123
        self.assertTrue(_object_passes_filters(obj, foo=123))


class DBusIntrospectionObjectTests(TestCase):

    def test_can_access_path_attribute(self):
        fake_object = DBusIntrospectionObject(
            dict(id=[0, 123], path=[0, '/some/path']),
            '/',
            Mock()
        )
        with fake_object.no_automatic_refreshing():
            self.assertThat(fake_object.path, Equals('/some/path'))

    @patch('autopilot.introspection.dbus.logger')
    def test_large_query_returns_log_warnings(self, mock_logger):
        """Queries that return large numbers of items must cause a log warning.

        'large' is defined as more than 15.

        """
        fake_object = DBusIntrospectionObject(
            dict(id=[0, 123], path=[0, '/some/path']),
            '/',
            Mock()
        )
        fake_object._backend.introspection_iface.GetState.return_value = \
            [('/path', {}) for i in range(16)]
        fake_object.get_state_by_path('some_query')

        mock_logger.warning.assert_called_once_with(
            "Your query '%s' returned a lot of data (%d items). This "
            "is likely to be slow. You may want to consider optimising"
            " your query to return fewer items.",
            "some_query",
            16)

    @patch('autopilot.introspection.dbus.logger')
    def test_small_query_returns_dont_log_warnings(self, mock_logger):
        """Queries that return small numbers of items must not log a warning.

        'small' is defined as 15 or fewer.

        """
        fake_object = DBusIntrospectionObject(
            dict(id=[0, 123], path=[0, '/some/path']),
            '/',
            Mock()
        )
        fake_object._backend.introspection_iface.GetState.return_value = \
            [('/path', {}) for i in range(15)]
        fake_object.get_state_by_path('some_query')

        self.assertThat(mock_logger.warning.called, Equals(False))

    def test_wait_until_destroyed_works(self):
        """wait_until_destroyed must return if no new state is found."""
        fake_object = DBusIntrospectionObject(
            dict(id=[0, 123]),
            '/',
            Mock()
        )
        fake_object._backend.introspection_iface.GetState.return_value = []

        self.assertThat(fake_object.wait_until_destroyed, Not(Raises()))

    def test_wait_until_destroyed_raises_RuntimeError(self):
        """wait_until_destroyed must raise RuntimeError if the object
        persists.

        """
        fake_state = dict(id=[0, 123])
        fake_object = DBusIntrospectionObject(
            fake_state,
            '/',
            Mock()
        )
        fake_object._backend.introspection_iface.GetState.return_value = \
            [fake_state]

        with sleep.mocked():
            self.assertThat(
                lambda: fake_object.wait_until_destroyed(timeout=1),
                raises(
                    RuntimeError("Object was not destroyed after 1 seconds")
                )
            )

    def _print_test_fake_object(self):
        """common fake object for print_tree tests"""

        fake_object = DBusIntrospectionObject(
            dict(id=[0, 123], path=[0, '/some/path'], text=[0, 'Hello']),
            '/some/path',
            Mock()
        )
        # get_properties() always refreshes state, so can't use
        # no_automatic_refreshing()
        fake_object.refresh_state = lambda: None
        fake_object.get_state_by_path = lambda query: []
        return fake_object

    def test_print_tree_stdout(self):
        """print_tree with default output (stdout)"""

        fake_object = self._print_test_fake_object()
        orig_sys_stdout = sys.stdout
        sys.stdout = StringIO()
        try:
            fake_object.print_tree()
            result = sys.stdout.getvalue()
        finally:
            sys.stdout = orig_sys_stdout

        self.assertEqual(result, dedent("""\
            == /some/path ==
            id: 123
            path: '/some/path'
            text: 'Hello'
            """))

    def test_print_tree_fileobj(self):
        """print_tree with file object output"""

        fake_object = self._print_test_fake_object()
        out = StringIO()

        fake_object.print_tree(out)

        self.assertEqual(out.getvalue(), dedent("""\
            == /some/path ==
            id: 123
            path: '/some/path'
            text: 'Hello'
            """))

    def test_print_tree_path(self):
        """print_tree with file path output"""

        fake_object = self._print_test_fake_object()
        workdir = tempfile.mkdtemp()
        self.addCleanup(shutil.rmtree, workdir)
        outfile = os.path.join(workdir, 'widgets.txt')

        fake_object.print_tree(outfile)

        with open(outfile) as f:
            result = f.read()
        self.assertEqual(result, dedent("""\
            == /some/path ==
            id: 123
            path: '/some/path'
            text: 'Hello'
            """))


class ProcessSearchErrorStringRepTests(TestCase):

    """Various tests for the _get_search_criteria_string_representation
    function.

    """

    def test_get_string_rep_defaults_to_empty_string(self):
        observed = _get_search_criteria_string_representation()
        self.assertEqual("", observed)

    def test_pid(self):
        self.assertEqual(
            u('pid = 123'),
            _get_search_criteria_string_representation(pid=123)
        )

    def test_dbus_bus(self):
        self.assertEqual(
            u("dbus bus = 'foo'"),
            _get_search_criteria_string_representation(dbus_bus='foo')
        )

    def test_connection_name(self):
        self.assertEqual(
            u("connection name = 'foo'"),
            _get_search_criteria_string_representation(connection_name='foo')
        )

    def test_object_path(self):
        self.assertEqual(
            u("object path = 'foo'"),
            _get_search_criteria_string_representation(object_path='foo')
        )

    def test_application_name(self):
        self.assertEqual(
            u("application name = 'foo'"),
            _get_search_criteria_string_representation(application_name='foo')
        )

    def test_process_object(self):
        class FakeProcess(object):

            def __repr__(self):
                return 'foo'
        process = FakeProcess()
        self.assertEqual(
            u("process object = 'foo'"),
            _get_search_criteria_string_representation(process=process)
        )

    def test_all_parameters_combined(self):
        class FakeProcess(object):

            def __repr__(self):
                return 'foo'
        process = FakeProcess()
        observed = _get_search_criteria_string_representation(
            pid=123,
            dbus_bus='session_bus',
            connection_name='com.Canonical.Unity',
            object_path='/com/Canonical/Autopilot',
            application_name='MyApp',
            process=process
        )
        expected = "pid = 123, dbus bus = 'session_bus', " \
            "connection name = 'com.Canonical.Unity', " \
            "object path = '/com/Canonical/Autopilot', " \
            "application name = 'MyApp', process object = 'foo'"
        self.assertEqual(expected, observed)


class ProcessAndPidErrorCheckingTests(TestCase):

    def test_raises_ProcessSearchError_when_process_is_not_running(self):
        with patch('autopilot.introspection._pid_is_running') as pir:
            pir.return_value = False

            self.assertThat(
                lambda: _check_process_and_pid_details(pid=123),
                raises(ProcessSearchError("PID 123 could not be found"))
            )

    def test_raises_RuntimeError_when_pid_and_process_disagree(self):
        mock_process = Mock()
        mock_process.pid = 1

        self.assertThat(
            lambda: _check_process_and_pid_details(mock_process, 2),
            raises(RuntimeError("Supplied PID and process.pid do not match."))
        )

    def test_returns_pid_when_specified(self):
        expected = self.getUniqueInteger()
        with patch('autopilot.introspection._pid_is_running') as pir:
            pir.return_value = True

            observed = _check_process_and_pid_details(pid=expected)

        self.assertEqual(expected, observed)

    def test_returns_process_pid_attr_when_specified(self):
        fake_process = Mock()
        fake_process.pid = self.getUniqueInteger()

        with patch('autopilot.introspection._pid_is_running') as pir:
            pir.return_value = True
            observed = _check_process_and_pid_details(fake_process)

        self.assertEqual(fake_process.pid, observed)

    def test_returns_None_when_neither_parameters_present(self):
        self.assertEqual(
            None,
            _check_process_and_pid_details()
        )

    def test_returns_pid_when_both_specified(self):
        fake_process = Mock()
        fake_process.pid = self.getUniqueInteger()
        with patch('autopilot.introspection._pid_is_running') as pir:
            pir.return_value = True
            observed = _check_process_and_pid_details(
                fake_process,
                fake_process.pid
            )
        self.assertEqual(fake_process.pid, observed)


class ApplicationFilteringTests(TestCase):

    def get_mock_dbus_address_with_application_name(slf, app_name):
        mock_dbus_address = Mock()
        mock_dbus_address.introspection_iface.GetState.return_value = (
            ('/' + app_name, {}),
        )
        return mock_dbus_address

    def test_can_extract_application_name(self):
        mock_connection = self.get_mock_dbus_address_with_application_name(
            'SomeAppName'
        )
        self.assertEqual(
            'SomeAppName',
            _get_application_name_from_dbus_address(mock_connection)
        )

    def test_maybe_filter_returns_addresses_when_app_name_not_specified(self):
        self.assertEqual(
            [],
            _maybe_filter_connections_by_app_name(None, [])
        )

    def test_maybe_filter_works_with_partial_match(self):
        mock_connections = [
            self.get_mock_dbus_address_with_application_name('Match'),
            self.get_mock_dbus_address_with_application_name('Mismatch'),
        ]
        expected = mock_connections[:1]
        observed = _maybe_filter_connections_by_app_name(
            'Match',
            mock_connections
        )
        self.assertEqual(expected, observed)

    def test_maybe_filter_works_with_no_match(self):
        mock_connections = [
            self.get_mock_dbus_address_with_application_name('Mismatch1'),
            self.get_mock_dbus_address_with_application_name('Mismatch2'),
        ]
        expected = []
        observed = _maybe_filter_connections_by_app_name(
            'Match',
            mock_connections
        )
        self.assertEqual(expected, observed)

    def test_maybe_filter_works_with_full_match(self):
        mock_connections = [
            self.get_mock_dbus_address_with_application_name('Match'),
            self.get_mock_dbus_address_with_application_name('Match'),
        ]
        expected = mock_connections
        observed = _maybe_filter_connections_by_app_name(
            'Match',
            mock_connections
        )
        self.assertEqual(expected, observed)


class ProxyObjectGenerationTests(TestCase):

    @contextmanager
    def mock_all_child_calls(self):
        mock_dict = {}
        with ExitStack() as all_the_mocks:
            mock_dict['check_process'] = all_the_mocks.enter_context(
                patch(
                    'autopilot.introspection._check_process_and_pid_details'
                )
            )
            mock_dict['get_addresses'] = all_the_mocks.enter_context(
                patch(
                    'autopilot.introspection.'
                    '_get_dbus_addresses_from_search_parameters'
                )
            )
            mock_dict['filter_addresses'] = all_the_mocks.enter_context(
                patch(
                    'autopilot.introspection.'
                    '_maybe_filter_connections_by_app_name'
                )
            )
            mock_dict['make_proxy_object'] = all_the_mocks.enter_context(
                patch(
                    'autopilot.introspection._make_proxy_object'
                )
            )
            yield mock_dict

    def test_makes_child_calls(self):
        """Mock out all child functions, and assert that they're called.

        This test is somewhat ugly, and should be refactored once the search
        criteria has been refactored into a separate object, rather than a
        bunch of named parameters.

        """
        with self.mock_all_child_calls() as mocks:
            fake_address_list = [Mock()]
            mocks['get_addresses'].return_value = fake_address_list
            mocks['filter_addresses'].return_value = fake_address_list

            get_proxy_object_for_existing_process()

            self.assertEqual(
                1,
                mocks['check_process'].call_count
            )
            self.assertEqual(
                1,
                mocks['get_addresses'].call_count
            )
            self.assertEqual(
                1,
                mocks['make_proxy_object'].call_count
            )

    def test_raises_ProcessSearchError(self):
        """Function must raise ProcessSearchError if no addresses are found.

        This test is somewhat ugly, and should be refactored once the search
        criteria has been refactored into a separate object, rather than a
        bunch of named parameters.

        """
        with self.mock_all_child_calls() as mocks:
            fake_address_list = [Mock()]
            mocks['check_process'].return_value = 123
            mocks['get_addresses'].return_value = fake_address_list
            mocks['filter_addresses'].return_value = []

            self.assertThat(
                lambda: get_proxy_object_for_existing_process(),
                raises(
                    ProcessSearchError(
                        "Search criteria (pid = 123, dbus bus = 'session', "
                        "object path = "
                        "'/com/canonical/Autopilot/Introspection') returned "
                        "no results"
                    )
                )
            )

    def test_raises_RuntimeError(self):
        """Function must raise RuntimeError if several addresses are found.

        This test is somewhat ugly, and should be refactored once the search
        criteria has been refactored into a separate object, rather than a
        bunch of named parameters.

        """
        with self.mock_all_child_calls() as mocks:
            fake_address_list = [Mock(), Mock()]
            mocks['get_addresses'].return_value = fake_address_list
            mocks['filter_addresses'].return_value = fake_address_list

            self.assertThat(
                lambda: get_proxy_object_for_existing_process(),
                raises(
                    RuntimeError(
                        "Search criteria (pid = 1, dbus bus = 'session', "
                        "object path = "
                        "'/com/canonical/Autopilot/Introspection') "
                        "returned multiple results"
                    )
                )
            )


class MakeIntrospectionObjectTests(TestCase):

    """Test selection of custom proxy object class."""

    class DefaultSelector(CustomEmulatorBase):
        pass

    class AlwaysSelected(CustomEmulatorBase):
        @classmethod
        def validate_dbus_object(cls, path, state):
            """Validate always.

            :returns: True

            """
            return True

    class NeverSelected(CustomEmulatorBase):
        @classmethod
        def validate_dbus_object(cls, path, state):
            """Validate never.

            :returns: False

            """
            return False

    def test_class_has_validation_method(self):
        """Verify that a class has a validation method by default."""
        self.assertTrue(callable(self.DefaultSelector.validate_dbus_object))

    @patch('autopilot.introspection.dbus._get_proxy_object_class')
    def test_make_introspection_object(self, gpoc):
        """Verify that make_introspection_object makes the right call."""
        gpoc.return_value = self.DefaultSelector
        fake_object = self.DefaultSelector(
            dict(id=[0, 123], path=[0, '/some/path']),
            '/',
            Mock()
        )
        new_fake = fake_object.make_introspection_object(('/Object', {}))
        self.assertThat(new_fake, IsInstance(self.DefaultSelector))
        gpoc.assert_called_once_with(
            _object_registry[fake_object._id],
            self.DefaultSelector,
            '/Object',
            {}
        )

    @patch('autopilot.introspection.dbus._try_custom_proxy_classes')
    @patch('autopilot.introspection.dbus._get_default_proxy_class')
    def test_get_proxy_object_class_return_from_list(self, gdpc, tcpc):
        """_get_proxy_object_class should return the value of
        _try_custom_proxy_classes if there is one."""
        token = self.getUniqueString()
        tcpc.return_value = token
        gpoc_return = _get_proxy_object_class(None, None, None, None)

        self.assertThat(gpoc_return, Equals(token))
        self.assertFalse(gdpc.called)

    @patch('autopilot.introspection.dbus._try_custom_proxy_classes')
    def test_get_proxy_object_class_send_right_args(self, tcpc):
        """_get_proxy_object_class should send the right arguments to
        _try_custom_proxy_classes."""
        class_dict = {'DefaultSelector': self.DefaultSelector}
        path = '/path/to/DefaultSelector'
        state = {}
        _get_proxy_object_class(class_dict, None, path, state)
        tcpc.assert_called_once_with(class_dict, path, state)

    @patch('autopilot.introspection.dbus._try_custom_proxy_classes')
    def test_get_proxy_object_class_not_handle_error(self, tcpc):
        """_get_proxy_object_class should not handle an exception raised by
        _try_custom_proxy_classes."""
        tcpc.side_effect = ValueError
        self.assertThat(
            lambda: _get_proxy_object_class(
                None,
                None,
                None,
                None
            ),
            raises(ValueError))

    @patch('autopilot.introspection.dbus._try_custom_proxy_classes')
    @patch('autopilot.introspection.dbus._get_default_proxy_class')
    @patch('autopilot.introspection.dbus.get_classname_from_path')
    def test_get_proxy_object_class_call_default_call(self, gcfp, gdpc, tcpc):
        """_get_proxy_object_class should call _get_default_proxy_class if
        _try_custom_proxy_classes returns None."""
        tcpc.return_value = None
        _get_proxy_object_class(None, None, None, None)
        self.assertTrue(gdpc.called)

    @patch('autopilot.introspection.dbus._try_custom_proxy_classes')
    @patch('autopilot.introspection.dbus._get_default_proxy_class')
    def test_get_proxy_object_class_default_args(self, gdpc, tcpc):
        """_get_proxy_object_class should pass the correct arguments to
        _get_default_proxy_class"""
        tcpc.return_value = None
        default = self.DefaultSelector
        path = '/path/to/DefaultSelector'
        _get_proxy_object_class(None, default, path, None)
        gdpc.assert_called_once_with(default, get_classname_from_path(path))

    @patch('autopilot.introspection.dbus._try_custom_proxy_classes')
    @patch('autopilot.introspection.dbus._get_default_proxy_class')
    @patch('autopilot.introspection.dbus.get_classname_from_path')
    def test_get_proxy_object_class_default(self, gcfp, gdpc, tcpc):
        """_get_proxy_object_class should return the value of
        _get_default_proxy_class if _try_custom_proxy_classes returns None."""
        token = self.getUniqueString()
        gdpc.return_value = token
        tcpc.return_value = None
        gpoc_return = _get_proxy_object_class(None, None, None, None)
        self.assertThat(gpoc_return, Equals(token))

    def test_try_custom_proxy_classes_zero_results(self):
        """_try_custom_proxy_classes must return None if no classes match."""
        proxy_class_dict = {'NeverSelected': self.NeverSelected}
        path = '/path/to/NeverSelected'
        state = {}
        class_type = _try_custom_proxy_classes(proxy_class_dict, path, state)
        self.assertThat(class_type, Equals(None))

    def test_try_custom_proxy_classes_one_result(self):
        """_try_custom_proxy_classes must return the matching class if there is
        exacly 1."""
        proxy_class_dict = {'DefaultSelector': self.DefaultSelector}
        path = '/path/to/DefaultSelector'
        state = {}
        class_type = _try_custom_proxy_classes(proxy_class_dict, path, state)
        self.assertThat(class_type, Equals(self.DefaultSelector))

    def test_try_custom_proxy_classes_two_results(self):
        """_try_custom_proxy_classes must raise ValueError if multiple classes
        match."""
        proxy_class_dict = {'DefaultSelector': self.DefaultSelector,
                            'AlwaysSelected': self.AlwaysSelected}
        path = '/path/to/DefaultSelector'
        state = {}
        self.assertThat(
            lambda: _try_custom_proxy_classes(
                proxy_class_dict,
                path,
                state
            ),
            raises(ValueError)
        )

    @patch('autopilot.introspection.dbus.get_debug_logger')
    def test_get_default_proxy_class_logging(self, gdl):
        """_get_default_proxy_class should log a message."""
        _get_default_proxy_class(self.DefaultSelector, None)
        gdl.assert_called_once_with()

    def test_get_default_proxy_class_base(self):
        """Subclass must return an emulator of base class."""
        class SubclassedProxy(self.DefaultSelector):
            pass

        result = _get_default_proxy_class(SubclassedProxy, 'Object')
        self.assertTrue(result, Equals(self.DefaultSelector))

    def test_get_default_proxy_class_base_instead_of_self(self):
        """Subclass must not use self if base class works."""
        class SubclassedProxy(self.DefaultSelector):
            pass

        result = _get_default_proxy_class(SubclassedProxy, 'Object')
        self.assertFalse(issubclass(result, SubclassedProxy))

    def test_get_default_proxy_class(self):
        """Must default to own class if no usable bases present."""
        result = _get_default_proxy_class(self.DefaultSelector, 'Object')
        self.assertTrue(result, Equals(self.DefaultSelector))

    def test_get_default_proxy_name(self):
        """Must default to own class if no usable bases present."""
        token = self.getUniqueString()
        result = _get_default_proxy_class(self.DefaultSelector, token)
        self.assertThat(result.__name__, Equals(token))

    def test_validate_dbus_object_matches_on_class_name(self):
        """Validate_dbus_object must match class name."""
        selected = self.DefaultSelector.validate_dbus_object(
            '/DefaultSelector', {})
        self.assertTrue(selected)<|MERGE_RESOLUTION|>--- conflicted
+++ resolved
@@ -55,13 +55,10 @@
     _get_filter_string_for_key_value_pair,
     _get_default_proxy_class,
     _is_valid_server_side_filter_param,
-<<<<<<< HEAD
     _get_proxy_object_class,
+    _object_passes_filters,
     _object_registry,
     _try_custom_proxy_classes,
-=======
-    _object_passes_filters,
->>>>>>> c41dcfe4
     CustomEmulatorBase,
     DBusIntrospectionObject,
 )
