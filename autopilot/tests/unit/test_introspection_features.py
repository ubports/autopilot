# -*- Mode: Python; coding: utf-8; indent-tabs-mode: nil; tab-width: 4 -*-
#
# Autopilot Functional Test Tool
# Copyright (C) 2013 Canonical
#
# This program is free software: you can redistribute it and/or modify
# it under the terms of the GNU General Public License as published by
# the Free Software Foundation, either version 3 of the License, or
# (at your option) any later version.
#
# This program is distributed in the hope that it will be useful,
# but WITHOUT ANY WARRANTY; without even the implied warranty of
# MERCHANTABILITY or FITNESS FOR A PARTICULAR PURPOSE.  See the
# GNU General Public License for more details.
#
# You should have received a copy of the GNU General Public License
# along with this program.  If not, see <http://www.gnu.org/licenses/>.
#


from testtools import TestCase
from testtools.matchers import Equals, NotEquals
from testscenarios import TestWithScenarios


from autopilot.introspection.dbus import (
<<<<<<< HEAD
    _get_filter_string_for_key_value_pair,
=======
    CustomEmulatorBase,
    DBusIntrospectionObject,
>>>>>>> 5e364116
    _is_valid_server_side_filter_param,
    CustomEmulatorBase,
)


class IntrospectionFeatureTests(TestCase):

    def test_custom_emulator_base_does_not_have_id(self):
        self.assertThat(hasattr(CustomEmulatorBase, '_id'), Equals(False))

    def test_derived_emulator_bases_do_have_id(self):
        class MyEmulatorBase(CustomEmulatorBase):
            pass
        self.assertThat(hasattr(MyEmulatorBase, '_id'), Equals(True))

    def test_derived_children_have_same_id(self):
        class MyEmulatorBase(CustomEmulatorBase):
            pass

        class MyEmulator(MyEmulatorBase):
            pass

        class MyEmulator2(MyEmulatorBase):
            pass

        self.assertThat(MyEmulatorBase._id, Equals(MyEmulator._id))
        self.assertThat(MyEmulatorBase._id, Equals(MyEmulator2._id))

    def test_children_have_different_ids(self):
        class MyEmulatorBase(CustomEmulatorBase):
            pass

        class MyEmulatorBase2(CustomEmulatorBase):
            pass

        self.assertThat(MyEmulatorBase._id, NotEquals(MyEmulatorBase2._id))


class ServerSideParamMatchingTests(TestWithScenarios, TestCase):

    """Tests for the server side matching decision function."""

    scenarios = [
        ('should work', dict(key='keyname', value='value', result=True)),
        ('invalid key', dict(key='k  e', value='value', result=False)),
        ('string value', dict(key='key', value='v  e', result=True)),
        ('string value2', dict(key='key', value='v?e', result=True)),
        ('string value3', dict(key='key', value='1/2."!@#*&^%', result=True)),
        ('bool value', dict(key='key', value=False, result=True)),
        ('int value', dict(key='key', value=123, result=True)),
        ('int value2', dict(key='key', value=-123, result=True)),
        ('float value', dict(key='key', value=1.0, result=False)),
        ('dict value', dict(key='key', value={}, result=False)),
        ('obj value', dict(key='key', value=TestCase, result=False)),
        ('int overflow 1', dict(key='key', value=-2147483648, result=True)),
        ('int overflow 2', dict(key='key', value=-2147483649, result=False)),
        ('int overflow 3', dict(key='key', value=2147483647, result=True)),
        ('int overflow 4', dict(key='key', value=2147483648, result=False)),
    ]

    def test_valid_server_side_param(self):
        self.assertThat(
            _is_valid_server_side_filter_param(self.key, self.value),
            Equals(self.result)
        )


<<<<<<< HEAD
class ServerSideParameterFilterStringTests(TestWithScenarios, TestCase):

    scenarios = [
        ('bool true', dict(k='visible', v=True, r="visible=True")),
        ('bool false', dict(k='visible', v=False, r="visible=False")),
        ('int +ve', dict(k='size', v=123, r="size=123")),
        ('int -ve', dict(k='prio', v=-12, r="prio=-12")),
        ('simple string', dict(k='Name', v="btn1", r="Name=\"btn1\"")),
        ('string space', dict(k='Name', v="a b  c ", r="Name=\"a b  c \"")),
        ('str escapes', dict(
            k='a',
            v="\a\b\f\n\r\t\v\\",
            r=r'a="\x07\x08\x0c\n\r\t\x0b\\"')),
        ('escape quotes', dict(k='b', v="'", r='b="\\' + "'" + '"')),
    ]

    def test_query_string(self):
        s = _get_filter_string_for_key_value_pair(self.k, self.v)
        self.assertThat(s, Equals(self.r))
=======
class DBusIntrospectionObjectTests(TestCase):

    def test_can_access_path_attribute(self):
        fake_object = DBusIntrospectionObject(
            dict(id=123, path='/some/path'),
            '/'
        )
        with fake_object.no_automatic_refreshing():
            self.assertThat(fake_object.path, Equals('/some/path'))
>>>>>>> 5e364116
<|MERGE_RESOLUTION|>--- conflicted
+++ resolved
@@ -24,14 +24,10 @@
 
 
 from autopilot.introspection.dbus import (
-<<<<<<< HEAD
     _get_filter_string_for_key_value_pair,
-=======
+    _is_valid_server_side_filter_param,
     CustomEmulatorBase,
     DBusIntrospectionObject,
->>>>>>> 5e364116
-    _is_valid_server_side_filter_param,
-    CustomEmulatorBase,
 )
 
 
@@ -97,7 +93,6 @@
         )
 
 
-<<<<<<< HEAD
 class ServerSideParameterFilterStringTests(TestWithScenarios, TestCase):
 
     scenarios = [
@@ -117,14 +112,14 @@
     def test_query_string(self):
         s = _get_filter_string_for_key_value_pair(self.k, self.v)
         self.assertThat(s, Equals(self.r))
-=======
+
+
 class DBusIntrospectionObjectTests(TestCase):
 
     def test_can_access_path_attribute(self):
         fake_object = DBusIntrospectionObject(
-            dict(id=123, path='/some/path'),
+            dict(id=[0, 123], path=[0, '/some/path']),
             '/'
         )
         with fake_object.no_automatic_refreshing():
-            self.assertThat(fake_object.path, Equals('/some/path'))
->>>>>>> 5e364116
+            self.assertThat(fake_object.path, Equals('/some/path'))