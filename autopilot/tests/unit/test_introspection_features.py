# -*- Mode: Python; coding: utf-8; indent-tabs-mode: nil; tab-width: 4 -*-
#
# Autopilot Functional Test Tool
# Copyright (C) 2013 Canonical
#
# This program is free software: you can redistribute it and/or modify
# it under the terms of the GNU General Public License as published by
# the Free Software Foundation, either version 3 of the License, or
# (at your option) any later version.
#
# This program is distributed in the hope that it will be useful,
# but WITHOUT ANY WARRANTY; without even the implied warranty of
# MERCHANTABILITY or FITNESS FOR A PARTICULAR PURPOSE.  See the
# GNU General Public License for more details.
#
# You should have received a copy of the GNU General Public License
# along with this program.  If not, see <http://www.gnu.org/licenses/>.
#

import sys
import tempfile
import shutil
import os.path

from mock import patch, Mock
from textwrap import dedent
from testtools import TestCase
from testtools.matchers import (
    Equals,
    Not,
    NotEquals,
    Raises,
    raises,
)
from testscenarios import TestWithScenarios
from six import StringIO


from autopilot.introspection.dbus import (
    _get_filter_string_for_key_value_pair,
    _is_valid_server_side_filter_param,
    CustomEmulatorBase,
    DBusIntrospectionObject,
)


class IntrospectionFeatureTests(TestCase):

    def test_custom_emulator_base_does_not_have_id(self):
        self.assertThat(hasattr(CustomEmulatorBase, '_id'), Equals(False))

    def test_derived_emulator_bases_do_have_id(self):
        class MyEmulatorBase(CustomEmulatorBase):
            pass
        self.assertThat(hasattr(MyEmulatorBase, '_id'), Equals(True))

    def test_derived_children_have_same_id(self):
        class MyEmulatorBase(CustomEmulatorBase):
            pass

        class MyEmulator(MyEmulatorBase):
            pass

        class MyEmulator2(MyEmulatorBase):
            pass

        self.assertThat(MyEmulatorBase._id, Equals(MyEmulator._id))
        self.assertThat(MyEmulatorBase._id, Equals(MyEmulator2._id))

    def test_children_have_different_ids(self):
        class MyEmulatorBase(CustomEmulatorBase):
            pass

        class MyEmulatorBase2(CustomEmulatorBase):
            pass

        self.assertThat(MyEmulatorBase._id, NotEquals(MyEmulatorBase2._id))


class ServerSideParamMatchingTests(TestWithScenarios, TestCase):

    """Tests for the server side matching decision function."""

    scenarios = [
        ('should work', dict(key='keyname', value='value', result=True)),
        ('invalid key', dict(key='k  e', value='value', result=False)),
        ('string value', dict(key='key', value='v  e', result=True)),
        ('string value2', dict(key='key', value='v?e', result=True)),
        ('string value3', dict(key='key', value='1/2."!@#*&^%', result=True)),
        ('bool value', dict(key='key', value=False, result=True)),
        ('int value', dict(key='key', value=123, result=True)),
        ('int value2', dict(key='key', value=-123, result=True)),
        ('float value', dict(key='key', value=1.0, result=False)),
        ('dict value', dict(key='key', value={}, result=False)),
        ('obj value', dict(key='key', value=TestCase, result=False)),
        ('int overflow 1', dict(key='key', value=-2147483648, result=True)),
        ('int overflow 2', dict(key='key', value=-2147483649, result=False)),
        ('int overflow 3', dict(key='key', value=2147483647, result=True)),
        ('int overflow 4', dict(key='key', value=2147483648, result=False)),
    ]

    def test_valid_server_side_param(self):
        self.assertThat(
            _is_valid_server_side_filter_param(self.key, self.value),
            Equals(self.result)
        )


class ServerSideParameterFilterStringTests(TestWithScenarios, TestCase):

    scenarios = [
        ('bool true', dict(k='visible', v=True, r="visible=True")),
        ('bool false', dict(k='visible', v=False, r="visible=False")),
        ('int +ve', dict(k='size', v=123, r="size=123")),
        ('int -ve', dict(k='prio', v=-12, r="prio=-12")),
        ('simple string', dict(k='Name', v="btn1", r="Name=\"btn1\"")),
        ('string space', dict(k='Name', v="a b  c ", r="Name=\"a b  c \"")),
        ('str escapes', dict(
            k='a',
            v="\a\b\f\n\r\t\v\\",
            r=r'a="\x07\x08\x0c\n\r\t\x0b\\"')),
        ('escape quotes', dict(k='b', v="'", r='b="\\' + "'" + '"')),
    ]

    def test_query_string(self):
        s = _get_filter_string_for_key_value_pair(self.k, self.v)
        self.assertThat(s, Equals(self.r))


class DBusIntrospectionObjectTests(TestCase):

    def test_can_access_path_attribute(self):
        fake_object = DBusIntrospectionObject(
            dict(id=[0, 123], path=[0, '/some/path']),
            '/',
            Mock()
        )
        with fake_object.no_automatic_refreshing():
            self.assertThat(fake_object.path, Equals('/some/path'))

    @patch('autopilot.introspection.dbus.logger')
    def test_large_query_returns_log_warnings(self, mock_logger):
        """Queries that return large numbers of items must cause a log warning.

        'large' is defined as more than 15.

        """
        fake_object = DBusIntrospectionObject(
            dict(id=[0, 123], path=[0, '/some/path']),
            '/',
            Mock()
        )
        fake_object._backend.introspection_iface.GetState.return_value = \
            [('/path', {}) for i in range(16)]
        fake_object.get_state_by_path('some_query')

        mock_logger.warning.assert_called_once_with(
            "Your query '%s' returned a lot of data (%d items). This "
            "is likely to be slow. You may want to consider optimising"
            " your query to return fewer items.",
            "some_query",
            16)

    @patch('autopilot.introspection.dbus.logger')
    def test_small_query_returns_dont_log_warnings(self, mock_logger):
        """Queries that return small numbers of items must not log a warning.

        'small' is defined as 15 or fewer.

        """
        fake_object = DBusIntrospectionObject(
            dict(id=[0, 123], path=[0, '/some/path']),
            '/',
            Mock()
        )
        fake_object._backend.introspection_iface.GetState.return_value = \
            [('/path', {}) for i in range(15)]
        fake_object.get_state_by_path('some_query')

        self.assertThat(mock_logger.warning.called, Equals(False))

<<<<<<< HEAD
    def test_wait_until_destroyed_works(self):
        """wait_until_destroyed must return if no new state is found."""
        fake_object = DBusIntrospectionObject(
            dict(id=[0, 123]),
            '/',
            Mock()
        )
        fake_object._backend.introspection_iface.GetState.return_value = []

        self.assertThat(fake_object.wait_until_destroyed, Not(Raises()))

    def test_wait_until_destroyed_raises_RuntimeError(self):
        """wait_until_destroyed must raise RuntimeError if the object
        persists.

        """
        fake_state = dict(id=[0, 123])
        fake_object = DBusIntrospectionObject(
            fake_state,
            '/',
            Mock()
        )
        fake_object._backend.introspection_iface.GetState.return_value = \
            [fake_state]

        self.assertThat(
            lambda: fake_object.wait_until_destroyed(timeout=1),
            raises(RuntimeError("Object was not destroyed after 1 seconds"))
        )
=======
    def _print_test_fake_object(self):
        """common fake object for print_tree tests"""

        fake_object = DBusIntrospectionObject(
            dict(id=[0, 123], path=[0, '/some/path'], text=[0, 'Hello']),
            '/some/path',
            Mock()
        )
        # get_properties() always refreshes state, so can't use
        # no_automatic_refreshing()
        fake_object.refresh_state = lambda: None
        fake_object.get_state_by_path = lambda query: []
        return fake_object

    def test_print_tree_stdout(self):
        """print_tree with default output (stdout)"""

        fake_object = self._print_test_fake_object()
        orig_sys_stdout = sys.stdout
        sys.stdout = StringIO()
        try:
            fake_object.print_tree()
            result = sys.stdout.getvalue()
        finally:
            sys.stdout = orig_sys_stdout

        self.assertEqual(result, dedent("""\
            == /some/path ==
            id: 123
            path: '/some/path'
            text: 'Hello'
            """))

    def test_print_tree_fileobj(self):
        """print_tree with file object output"""

        fake_object = self._print_test_fake_object()
        out = StringIO()

        fake_object.print_tree(out)

        self.assertEqual(out.getvalue(), dedent("""\
            == /some/path ==
            id: 123
            path: '/some/path'
            text: 'Hello'
            """))

    def test_print_tree_path(self):
        """print_tree with file path output"""

        fake_object = self._print_test_fake_object()
        workdir = tempfile.mkdtemp()
        self.addCleanup(shutil.rmtree, workdir)
        outfile = os.path.join(workdir, 'widgets.txt')

        fake_object.print_tree(outfile)

        with open(outfile) as f:
            result = f.read()
        self.assertEqual(result, dedent("""\
            == /some/path ==
            id: 123
            path: '/some/path'
            text: 'Hello'
            """))
>>>>>>> 3cdd8905
<|MERGE_RESOLUTION|>--- conflicted
+++ resolved
@@ -179,7 +179,6 @@
 
         self.assertThat(mock_logger.warning.called, Equals(False))
 
-<<<<<<< HEAD
     def test_wait_until_destroyed_works(self):
         """wait_until_destroyed must return if no new state is found."""
         fake_object = DBusIntrospectionObject(
@@ -209,7 +208,7 @@
             lambda: fake_object.wait_until_destroyed(timeout=1),
             raises(RuntimeError("Object was not destroyed after 1 seconds"))
         )
-=======
+
     def _print_test_fake_object(self):
         """common fake object for print_tree tests"""
 
@@ -275,5 +274,4 @@
             id: 123
             path: '/some/path'
             text: 'Hello'
-            """))
->>>>>>> 3cdd8905
+            """))