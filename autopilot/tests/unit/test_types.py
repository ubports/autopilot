--- conflicted
+++ resolved
@@ -17,20 +17,13 @@
 # along with this program.  If not, see <http://www.gnu.org/licenses/>.
 #
 
-<<<<<<< HEAD
 from datetime import datetime, time
 from unittest.mock import patch, Mock
-=======
-from __future__ import absolute_import
-
-import dbus
-import six
-
-from datetime import datetime, time
->>>>>>> f2d0cc58
 from testscenarios import TestWithScenarios
 from testtools import TestCase
 from testtools.matchers import Equals, IsInstance, NotEquals, raises
+
+import dbus
 from unittest.mock import patch, Mock
 
 from autopilot.introspection.types import (
