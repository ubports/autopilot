# -*- Mode: Python; coding: utf-8; indent-tabs-mode: nil; tab-width: 4 -*-
#
# Autopilot Functional Test Tool
# Copyright (C) 2013 Canonical
#
# This program is free software: you can redistribute it and/or modify
# it under the terms of the GNU General Public License as published by
# the Free Software Foundation, either version 3 of the License, or
# (at your option) any later version.
#
# This program is distributed in the hope that it will be useful,
# but WITHOUT ANY WARRANTY; without even the implied warranty of
# MERCHANTABILITY or FITNESS FOR A PARTICULAR PURPOSE.  See the
# GNU General Public License for more details.
#
# You should have received a copy of the GNU General Public License
# along with this program.  If not, see <http://www.gnu.org/licenses/>.
#
from mock import call, Mock, patch
from testtools import TestCase
from testtools.matchers import Contains, raises

from autopilot.testcase import (
    _compare_system_with_process_snapshot,
    AutopilotTestCase
)
from autopilot.utilities import sleep


class ProcessSnapshotTests(TestCase):

    def test_snapshot_returns_when_no_apps_running(self):
        with sleep.mocked() as mock_sleep:
            _compare_system_with_process_snapshot(lambda: [], [])

            self.assertEqual(0.0, mock_sleep.total_time_slept())

    def test_snapshot_raises_AssertionError_with_new_apps_opened(self):
        with sleep.mocked():
            fn = lambda: _compare_system_with_process_snapshot(
                lambda: ['foo'],
                []
            )
            self.assertThat(fn, raises(AssertionError(
                "The following apps were started during the test and "
                "not closed: ['foo']"
            )))

    def test_bad_snapshot_waits_10_seconds(self):
        with sleep.mocked() as mock_sleep:
            try:
                _compare_system_with_process_snapshot(
                    lambda: ['foo'],
                    []
                )
            except:
                pass
            finally:
                self.assertEqual(10.0, mock_sleep.total_time_slept())

    def test_snapshot_does_not_raise_on_closed_old_app(self):
        _compare_system_with_process_snapshot(lambda: [], ['foo'])

    def test_snapshot_exits_after_first_success(self):
        get_snapshot = Mock()
        get_snapshot.side_effect = [['foo'], []]

        with sleep.mocked() as mock_sleep:
            _compare_system_with_process_snapshot(
                get_snapshot,
                []
            )
            self.assertEqual(1.0, mock_sleep.total_time_slept())

    def test_using_pick_app_launcher_produces_deprecation_message(self):
        class InnerTest(AutopilotTestCase):
            def test_foo(self):
                self.pick_app_launcher('some_path')

        with patch('autopilot.testcase.get_application_launcher_wrapper'):
            with patch('autopilot.utilities.logger') as patched_log:
                result = InnerTest('test_foo').run()
                self.assertTrue(result.wasSuccessful())

                self.assertThat(
                    patched_log.warning.call_args[0][0],
                    Contains(
                        "This function is deprecated. Please use "
                        "'the 'app_type' argument to the "
                        "launch_test_application method' instead."
                    )
                )


class AutopilotTestCaseClassTests(TestCase):

    """Test functions of the AutopilotTestCase class."""

    @patch('autopilot.testcase.EnvironmentVariable')
    def test_patch_environment(self, ep):
        class EnvironmentVariableTestCase(AutopilotTestCase):

            """Patch the enrivonment."""

            def test_patch_environment(self):
                self.patch_environment('foo', 'bar')

<<<<<<< HEAD
        EnvironmentVariableTestCase('test_patch_environment').run()
=======
        result = EnvironmentPatchingTestCase('test_patch_environment').run()
        self.assertTrue(result.wasSuccessful())
>>>>>>> 621d3e52
        ep.assert_called_once_with('foo', 'bar')
        self.assertIn(call().setUp(), ep.mock_calls)
        self.assertIn(call().cleanUp(), ep.mock_calls)<|MERGE_RESOLUTION|>--- conflicted
+++ resolved
@@ -105,12 +105,8 @@
             def test_patch_environment(self):
                 self.patch_environment('foo', 'bar')
 
-<<<<<<< HEAD
-        EnvironmentVariableTestCase('test_patch_environment').run()
-=======
-        result = EnvironmentPatchingTestCase('test_patch_environment').run()
+        result = EnvironmentVariableTestCase('test_patch_environment').run()
         self.assertTrue(result.wasSuccessful())
->>>>>>> 621d3e52
         ep.assert_called_once_with('foo', 'bar')
         self.assertIn(call().setUp(), ep.mock_calls)
         self.assertIn(call().cleanUp(), ep.mock_calls)