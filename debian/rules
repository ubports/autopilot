#!/usr/bin/make -f
# -*- makefile -*-

# Uncomment this to turn on verbose mode.
# export DH_VERBOSE=1

%:
	dh $@ --with python3 --buildsystem=pybuild

<<<<<<< HEAD
override_dh_auto_clean:
	set -ex; for python in $(shell py3versions -r); do \
	    $$python setup.py clean || true; \
	done
	dh_auto_clean
	rm -rf build

override_dh_auto_build:
	python3 setup.py build_sphinx -b html
	python3 setup.py build_sphinx -b man
	set -ex; for python in $(shell py3versions -r); do \
	    $$python setup.py build; \
	done
	dh_auto_build
=======
override_dh_installdocs:
	sphinx-build -b html -W  docs/ docs/_build/html/
	dh_installdocs docs/_build/html
	rm -f debian/python3-autopilot/usr/share/doc/python3-autopilot/html/_static/jquery.js
	ln -s /usr/share/javascript/jquery/jquery.js \
	      debian/python3-autopilot/usr/share/doc/python3-autopilot/html/_static/jquery.js
	rm -f debian/python3-autopilot/usr/share/doc/python3-autopilot/html/_static/underscore.js
	ln -s /usr/share/javascript/underscore/underscore.js \
	      debian/python3-autopilot/usr/share/doc/python3-autopilot/html/_static/underscore.js
>>>>>>> b5c78a10

override_dh_auto_test:
ifeq (, $(findstring nocheck, $(DEB_BUILD_OPTIONS)))
	HOME=`mktemp -d --tmpdir=debian` \
	python3 -m testtools.run discover autopilot.tests.unit
endif<|MERGE_RESOLUTION|>--- conflicted
+++ resolved
@@ -5,34 +5,16 @@
 # export DH_VERBOSE=1
 
 %:
-	dh $@ --with python3 --buildsystem=pybuild
+	dh $@ --with python3,sphinxdoc --buildsystem=pybuild
 
-<<<<<<< HEAD
-override_dh_auto_clean:
-	set -ex; for python in $(shell py3versions -r); do \
-	    $$python setup.py clean || true; \
-	done
-	dh_auto_clean
-	rm -rf build
-
-override_dh_auto_build:
-	python3 setup.py build_sphinx -b html
-	python3 setup.py build_sphinx -b man
-	set -ex; for python in $(shell py3versions -r); do \
-	    $$python setup.py build; \
-	done
-	dh_auto_build
-=======
-override_dh_installdocs:
-	sphinx-build -b html -W  docs/ docs/_build/html/
-	dh_installdocs docs/_build/html
+override_dh_sphinxdoc:
+	dh_sphinxdoc
 	rm -f debian/python3-autopilot/usr/share/doc/python3-autopilot/html/_static/jquery.js
 	ln -s /usr/share/javascript/jquery/jquery.js \
 	      debian/python3-autopilot/usr/share/doc/python3-autopilot/html/_static/jquery.js
 	rm -f debian/python3-autopilot/usr/share/doc/python3-autopilot/html/_static/underscore.js
 	ln -s /usr/share/javascript/underscore/underscore.js \
 	      debian/python3-autopilot/usr/share/doc/python3-autopilot/html/_static/underscore.js
->>>>>>> b5c78a10
 
 override_dh_auto_test:
 ifeq (, $(findstring nocheck, $(DEB_BUILD_OPTIONS)))
