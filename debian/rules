#!/usr/bin/make -f
# -*- makefile -*-

# Uncomment this to turn on verbose mode.
# export DH_VERBOSE=1

%:
	dh $@ --with python2

override_dh_auto_build:
	sphinx-build -b html -W  docs/ docs/_build/html/
	dh_auto_build

<<<<<<< HEAD
override_dh_install:
	dh_install --list-missing
=======
override_dh_auto_test:
	python -m testtools.run discover autopilot.tests.unit
>>>>>>> 96401bbd
<|MERGE_RESOLUTION|>--- conflicted
+++ resolved
@@ -11,10 +11,8 @@
 	sphinx-build -b html -W  docs/ docs/_build/html/
 	dh_auto_build
 
-<<<<<<< HEAD
-override_dh_install:
-	dh_install --list-missing
-=======
 override_dh_auto_test:
 	python -m testtools.run discover autopilot.tests.unit
->>>>>>> 96401bbd
+
+override_dh_install:
+	dh_install --list-missing