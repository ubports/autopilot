<<<<<<< HEAD
autopilot (1.5.0+15.04.20141031-0ubuntu1) vivid; urgency=low

=======
autopilot (1.5.0) UNRELEASED; urgency=medium

  * Fix for desktop file name change (lp:1411096)
    Fix for config value containing '=' char (lp:1408317)
    Fix for skipped tests not appearing in log (lp:1414632)
    Add json docs build (for web publish) (lp:1409778)
    Documentation improvements for API, Tutorial, FAQ, and Guidelines

 -- Christopher Lee <chris.lee@canonical.com>  Fri, 27 Feb 2015 10:16:42 +1300

autopilot (1.5.0+15.04.20141031-0ubuntu1) vivid; urgency=low

>>>>>>> f5dbefca
  [ Thomi Richards ]
  * Autopilot release: - Add support for large timestamps - Add per-test
    timeouts - Add press duration to touch clicks - Improved logging -
    Make own autopilot functional test runnable with testtools runner.

  [ Leo Arias ]
  * Autopilot release: - Add support for large timestamps - Add per-test
    timeouts - Add press duration to touch clicks - Improved logging -
    Make own autopilot functional test runnable with testtools runner.

  [ Leonardo Arias Fonseca ]
  * Autopilot release: - Add support for large timestamps - Add per-test
    timeouts - Add press duration to touch clicks - Improved logging -
    Make own autopilot functional test runnable with testtools runner.

  [ Christopher Lee ]
  * Autopilot release: - Add support for large timestamps - Add per-test
    timeouts - Add press duration to touch clicks - Improved logging -
    Make own autopilot functional test runnable with testtools runner.

  [ nskaggs ]
  * Autopilot release: - Add support for large timestamps - Add per-test
    timeouts - Add press duration to touch clicks - Improved logging -
    Make own autopilot functional test runnable with testtools runner.

 -- Ubuntu daily release <ps-jenkins@lists.canonical.com>  Fri, 31 Oct 2014 21:50:09 +0000

autopilot (1.5.0+14.10.20141022~rtm-0ubuntu1) 14.09; urgency=low

  [ Christopher Lee ]
  * Make autopilot-touch a meta package by removing the apparmor file
    install rules

 -- Ubuntu daily release <ps-jenkins@lists.canonical.com>  Wed, 22 Oct 2014 21:11:30 +0000

autopilot (1.5.0+14.10.20140812-0ubuntu1) utopic; urgency=low

  [ Thomi Richards ]
  * Release of Autopilot. Bugfix for lp:1306330 & lp:1348399 (LP:
    #1306330, #1078732, #1348399)

 -- Ubuntu daily release <ps-jenkins@lists.canonical.com>  Tue, 12 Aug 2014 09:53:34 +0000

autopilot (1.5.0+14.10.20140806.1-0ubuntu1) utopic; urgency=medium

  [ Christopher Lee ]
  [Thomi Richards]
  * Fix the development make_coverage.py script.
  * Remove the python3-six dependency.

  [Max Brustkern]
  * Remove python2 compatibility code from autopilot.

  [Christopher Lee]
  * Add the ability to take screenshots with a test run.
    Automatically takes a screenshot on a failing test.
    Fixes: https://bugs.launchpad.net/bugs/1308762.

  [Corey Goldberg]
  * Refactor video recording code.

  [Martin Pitt]
  * Replace group membership based access to /dev/uinput with dynamic ACLs
    for the current foreground session, and drop the /dev/autopilot-uinput
    symlink and "autopilot" group.
    Fixes: https://bugs.launchpad.net/bugs/1350263.

 -- Ubuntu daily release <ps-jenkins@lists.canonical.com>  Wed, 06 Aug 2014 01:20:38 +0000

autopilot (1.5.0+14.10.20140716-0ubuntu2) utopic; urgency=medium

  * autopilot-touch: depend on autopilot-qt5 and qttestability-autopilot
    instead of libautopilot-qt.

 -- Steve Langasek <steve.langasek@ubuntu.com>  Tue, 05 Aug 2014 01:28:37 +0200

autopilot (1.5.0+14.10.20140716-0ubuntu1) utopic; urgency=low

  [ Thomi Richards ]
  * Bug Fix: Attaching binary files to test results Bug Fix: Revert
    NormalApplicationLauncher launch arg (cwd -> launch_dir) Flake8: Fix
    for updated pep8 Build: Fix build deps for Trusty Feature: Adding
    screenshot ability Feature: Terse logging output. (LP: #1078732)

  [ Christopher Lee ]
  * Bug Fix: Attaching binary files to test results Bug Fix: Revert
    NormalApplicationLauncher launch arg (cwd -> launch_dir) Flake8: Fix
    for updated pep8 Build: Fix build deps for Trusty Feature: Adding
    screenshot ability Feature: Terse logging output. (LP: #1078732)

 -- Ubuntu daily release <ps-jenkins@lists.canonical.com>  Wed, 16 Jul 2014 02:57:50 +0000

autopilot (1.5.0+14.10.20140613-0ubuntu1) utopic; urgency=low

  [ Tarmac ]
  * Fix DateTime tests that failed due to recent DateTime changes that
    removed assumption of UTC TZ. (LP: #1324441, #1327377)

 -- Ubuntu daily release <ps-jenkins@lists.canonical.com>  Fri, 13 Jun 2014 00:31:08 +0000

autopilot (1.5.0+14.10.20140601-0ubuntu1) utopic; urgency=low

  [ Ted Gould ]
  * Name change for UAL

 -- Ubuntu daily release <ps-jenkins@lists.canonical.com>  Sun, 01 Jun 2014 21:22:28 +0000

autopilot (1.5.0+14.10.20140526.1-0ubuntu1) utopic; urgency=low

  [ Tarmac ]
  * Add fixtures for launching applications. (LP: #1322033, #1291531,
    #1320149)

 -- Ubuntu daily release <ps-jenkins@lists.canonical.com>  Mon, 26 May 2014 12:50:10 +0000

autopilot (1.5.0+14.10.20140509-0ubuntu1) utopic; urgency=low

  [ Thomi Richards ]
  * Remove python2 packages and dependencies, as they're now handled by the
    autopilot-legacy source package. (lp: #1308661)
  * Autopilot vis tool can now search the introspection tree. (lp: #1097392)
  * Autopilot vis tool can now draw a transparent overlay over the selected 
    widget.
  * Autopilot vis tool now shows the root of the introspection tree (lp: #1298600)
  * Autopilot vis tool can now be launched from the unity dash.
  * Autopilot test runner now has a man page installed.
  * Autopilot introspection package now has a cleaner API.
  * Don't leak temporary files when recording tests on the desktop (lp: #1187856)
  * Use a more accurate timer within autopilot.
  * Autopilot uses server-side parameter matching when selecting children (lp :#1214246)
  * Test result artifacts are no longer overwritten when more than one artifact with
    the same name is added to a test result (lp: #1214246)

 -- Ubuntu daily release <ps-jenkins@lists.canonical.com>  Fri, 09 May 2014 00:48:14 +0000

autopilot (1.4+14.04.20140416-0ubuntu1) trusty; urgency=low

  [ Francis Ginther ]
  * Revert r480 to restore python2 packages as autopilot-touch
    dependencies as not all tests have been updated. (LP: #1308661)

 -- Ubuntu daily release <ps-jenkins@lists.canonical.com>  Wed, 16 Apr 2014 19:55:48 +0000

autopilot (1.4+14.04.20140415-0ubuntu1) trusty; urgency=low

  [ Michael Terry ]
  * Treat an upstart 'app focus' event like a successful app launch.
    (LP: #1307489)

 -- Ubuntu daily release <ps-jenkins@lists.canonical.com>  Tue, 15 Apr 2014 00:12:05 +0000

autopilot (1.4+14.04.20140410-0ubuntu1) trusty; urgency=low

  [ Thomi Richards ]
  * Remove python2 from the autopilot-touch metapackage.

 -- Ubuntu daily release <ps-jenkins@lists.canonical.com>  Thu, 10 Apr 2014 20:51:07 +0000

autopilot (1.4+14.04.20140409-0ubuntu1) trusty; urgency=low

  [ Thomi Richards ]
  * Ensure autopilot waits for upstart applications to end before ending
    the test. (LP: #1305320)

 -- Ubuntu daily release <ps-jenkins@lists.canonical.com>  Wed, 09 Apr 2014 22:15:25 +0000

autopilot (1.4+14.04.20140408-0ubuntu1) trusty; urgency=low

  [ Thomi Richards ]
  * Fix flake8 errors in trunk.
  * Make the make-coverage.sh script exit non-0 when tests fail.
  * Don't abort print_tree when we catch the StateNotFoundError
    exception. (LP: #1276672)
  * Tweak the vis tool so the splitter between the tree widget and the
    properties pane cannot be completely dragged to one side or the
    other. (LP: #1281360)
  * Fix functional test that was very dependant on timing. (LP:
    #1301005)
  * Make logger objects within autopilot private.

  [ Nicholas Skaggs ]
  * Don't abort print_tree when we catch the StateNotFoundError
    exception. (LP: #1276672)

  [ Corey Goldberg ]
  * When no tests are found, display "Did not find any tests" and exit,
    instead of invoking the runner. (LP: #1282995)
  * Fix functional test that was very dependant on timing. (LP:
    #1301005)

  [ nskaggs ]
  * Don't abort print_tree when we catch the StateNotFoundError
    exception. (LP: #1276672)

  [ Max Brustkern ]
  * Update documentation to reflect new terminology (LP:1288054) (LP:
    #1288054)
  * Make logger objects within autopilot private.

 -- Ubuntu daily release <ps-jenkins@lists.canonical.com>  Tue, 08 Apr 2014 00:29:56 +0000

autopilot (1.4+14.04.20140401-0ubuntu1) trusty; urgency=low

  [ Thomi Richards ]
  * Make the --enable-profile option for all autopilot commands.
  * Refactor introspection code to make the vis tool call only
    asynchronous dbus calls.
  * Optimisations for print_tree method.

  [ Leo Arias ]
  * Added a window resize for the BAMF process helper.

  [ Christopher Lee ]
  * Move functionality out of __init__.py
  * Add workaround for bug lp:1297592 by creating Touch device in
    AutopilotTestCase setUp. (LP: #1297592)
  * Fixes some functional tests that were failing on the devices. (skip
    Gtk, use desktop file hint for the qt one).

  [ Max Brustkern ]
  * Move functionality out of __init__.py
  * Additional pep257 changes.

 -- Ubuntu daily release <ps-jenkins@lists.canonical.com>  Tue, 01 Apr 2014 01:30:45 +0000

autopilot (1.4+14.04.20140319.1-0ubuntu2) trusty; urgency=medium

  * Add python-gi and python3-gi dependencies which provide gi.repository
    modules. (since gir1.2-upstart-app-launch is accessed via
    gi.repository)

 -- Dimitri John Ledkov <xnox@ubuntu.com>  Sat, 22 Mar 2014 18:18:46 +0000

autopilot (1.4+14.04.20140319.1-0ubuntu1) trusty; urgency=low

  [ Thomi Richards ]
  * Launch upstart and click applications via upstart app launch.

  [ Max Brustkern ]
  * PEP257 docstring fixes.
  * Autopilot emulators can declare a validate_dbus_object class method
    that takes a dbus path and state as arguments. (LP:1210260) (LP:
    #1210260)

 -- Ubuntu daily release <ps-jenkins@lists.canonical.com>  Wed, 19 Mar 2014 20:13:30 +0000

autopilot (1.4+14.04.20140311-0ubuntu1) trusty; urgency=low

  [ Thomi Richards ]
  * Fix unicode error in key/value xpathselect encoding.

 -- Ubuntu daily release <ps-jenkins@lists.canonical.com>  Tue, 11 Mar 2014 18:18:06 +0000

autopilot (1.4+14.04.20140310.1-0ubuntu1) trusty; urgency=low

  * 

 -- Ubuntu daily release <ps-jenkins@lists.canonical.com>  Mon, 10 Mar 2014 19:39:00 +0000

autopilot (1.4+14.04.20140303.is.1.4+14.04.20140219-0ubuntu1) trusty; urgency=medium

  * Revert to previous version as it creates some AP tests to fail.
    Autopilot was part of the autopilot-qt transaction, so reverting that one
    as well to have a tested combination. (LP: #1287727)

 -- Didier Roche <didrocks@ubuntu.com>  Tue, 04 Mar 2014 15:53:30 +0100

autopilot (1.4+14.04.20140303-0ubuntu1) trusty; urgency=low

  [ Thomi Richards ]
  * Prepare functional tests so that they can run on a device (Skips any
    that cannot run on a device).
  * Make proxy object attributes look more pythonic when calling
    repr(...) or str(...) on them. (LP: #1279977)

  [ Nicholas Skaggs ]
  * Fix the veribage for statenotfound errors, fixes
    https://bugs.launchpad.net/autopilot/+bug/1269649 (LP: #1269649)

  [ nskaggs ]
  * Fix the veribage for statenotfound errors, fixes
    https://bugs.launchpad.net/autopilot/+bug/1269649 (LP: #1269649)

  [ Christopher Lee ]
  * Prepare functional tests so that they can run on a device (Skips any
    that cannot run on a device).

 -- Ubuntu daily release <ps-jenkins@lists.canonical.com>  Mon, 03 Mar 2014 04:38:08 +0000

autopilot (1.4+14.04.20140219-0ubuntu1) trusty; urgency=low

  [ Thomi Richards ]
  * Vis tool improvements for self-testing: Added ability for vis tool
    to be run with testability enabled, and able to be profiled. (LP:
    #1279944)
  * Add a decorator that makes it easy to write compatible __repr__
    functions in both python 2.x and 3.x.

  [ Leo Arias ]
  * Refactor the _uinput module to avoid side-effects when we import it.
  * Added Mouse, Touch and Pointer drags with rate. (LP: #1257055)

  [ Max Brustkern ]
  * Handle trailing slashes on suites. (LP: #1199088)

  [ Christopher Lee ]
  * Fix import error in functional test
    test_bamf_geometry_gives_reliable_results. (LP: #1281253)

  [ CI bot ]
  * Fix test_command_line_args issues with python 3.4. (LP: #1281733)

 -- Ubuntu daily release <ps-jenkins@lists.canonical.com>  Wed, 19 Feb 2014 21:41:38 +0000

autopilot (1.4+14.04.20140213-0ubuntu1) trusty; urgency=low

  [ Thomi Richards ]
  * Fix bamf geometry property.
  * Fix subunit output when outputting to a file instead of stdout. (LP:
    #1279507)

 -- Ubuntu daily release <ps-jenkins@lists.canonical.com>  Thu, 13 Feb 2014 03:11:50 +0000

autopilot (1.4+14.04.20140212-0ubuntu1) trusty; urgency=low

  [ CI bot ]
  * Resync trunk

  [ Christopher Lee ]
  * Deprecating the use of AutopilotTestCase.pick_app_launcher
  * Fix a regression in the "autopilot launch" command which meant that
    application arguments were taken as the application to launch. (LP:
    #1275913)

  [ Thomi Richards ]
  * Remove ibus.py from autopilot, as it should live in lp:unity. (LP:
    #1210661)
  * Add unit tests to the autopilot.run module.
  * Refactor parts of the 'autopilot.run' module, adding unit tests and
    simplifying the code along the way.
  * Fix docs WRT Eventually matcher's interaction with Raises() matcher.
    (LP: #1244490)
  * Get display resolution using fbset, falling back to hard coded
    values based on image codename on phablet devices.
  * Fix functional tests that started failing when window-mocker
    changed. (LP: #1278187)
  * Add unit tests for missing coverage on code that picks device
    backends at runtime.
  * Fix a bug where autopilot didn't do the right thing with non-unicode
    valid bytestrings. (LP: #1278272)

 -- Ubuntu daily release <ps-jenkins@lists.canonical.com>  Wed, 12 Feb 2014 01:14:02 +0000

autopilot (1.4+14.04.20140129-0ubuntu1) trusty; urgency=low

  [ Barry Warsaw ]
  * Make Autopilot tracepoint extension module compatible with python 3.
    (LP: #1266574)

  [ Steve Langasek ]
  * Fix the autopilot-touch package to be Architecture: all instead of
    having it be Architecture: any with a wrong architecture exclusion
    of a dependency.

  [ Christopher Lee ]
  * Handle xml parse exception nicely as well as add some nicer
    logging/feedback.
  * Fixes issues with load_test_suite_from_name.
  * Make autopilot able to run it's own tests again.
  * When setting up logging take into account not all modes/commands
    have a verbose argument.
  * Fixes the issue when listing an non-existent test suite raised an
    uncaught exception. .
  * Minor fix for a failing functional test, now passes under python 2
    and 3.
  * Minor fixup of TypeError in platform docs re: skipping tests.
  * Add details to Faq docs re: launching (click) applications. (LP:
    #1257148)
  * Refactor of the application launching code (incl. tests).
  * Fix issue with launching click app and added test to cover it.
  * Ensure test discovery looks and uses cwd before system path.
  * Attempts to use the newer version call to 'launch_uris_as_manager',
    falls back to the simpler 'launch_uris' if that fails.
  * Click applications now provide application_name to
    get_proxy_object_for_existing_process. (LP: #1274292)

  [ Thomi Richards ]
  * Fix tox.ini config file to restrict flake8 runs to the autopilot/
    directory.
  * Make autopilot fail when no command is specified. (LP: #1255334)
  * Move the contents of the 'autopilot' script into autopilot/run.py,
    and make setuptools generate the autopilot script for us.
  * Make autopilot understand how the "-qt=XXX" option works. (LP:
    #1255405)
  * Handle xml parse exception nicely as well as add some nicer
    logging/feedback.
  * Fix autopilot test case loading. (LP: #1255752, #1255659)
  * Move the BackendException class to solve a circular import.
  * Make autopilot support subunit bytestream output. (LP: #1255662)
  * Make autopilot able to run it's own tests again.
  * Remove an incorrect comment from the source code.
  * Fix some unit tests that were printing to stdout.
  * Lay the groundwork for attaching files to test results.
  * Fix failing tests in python3.
  * Add click package log file to test result. (LP: #1257453)
  * Add a simple shell script that can be used to generate unit test
    coverage for autopilot itself.
  * Add unit tests for common input code.
  * Remove some unused code code in the type support unit tests.
  * Don't include test lines in coverage count.
  * Add a few missing test cases, increase test case coverage.
  * Add unit tests for process snapshot support.
  * A few tweaks to the make_coverage script to make it a bit more
    useful.
  * Fix issue with launching click app and added test to cover it.
  * Add suppoprt for debugging profiles to autopilot.
  * Add ability to control autopilot timeout values from the command
    line. Refactor code so I can add testing to autopilot run module.
  * Fix flake8 warnings.
  * Fix Eventually matcher so it can correctly match against complex
    types. (LP: #1269984)
  * Improve the error message in the ProcessSearchError exception. (LP:
    #1239427)

  [ Martin Pitt ]
  * Fix initialization of GdkDisplay, to fix crash when accessing
    Window.geometry. (LP: #1258170)
  * tests: Ensure we don't leave remmina and other processes open. (LP:
    #1259721)
  * Don't inherit our stdout to spawned processes, to allow users to
    redirect autopilot's stdout to tee and other programs which wait for
    EOF. (LP: #1259721)
  * Fix functional tests to actually run against the build tree again,
    and fix some of their failures.

  [ Sergio Schvezov ]
  * The generic goldfish target as a upa device.
  * Adding APP_URIS parameter to Click package launching.

  [ Dimitri John Ledkov ]
  * Fix emulator template screen size.

 -- Ubuntu daily release <ps-jenkins@lists.canonical.com>  Wed, 29 Jan 2014 21:30:58 +0000

autopilot (1.4+14.04.20140123.1-0ubuntu1) trusty; urgency=low

  [ Barry Warsaw ]
  * Make Autopilot tracepoint extension module compatible with python 3.
    (LP: #1266574)

  [ Christopher Lee ]
  * Handle xml parse exception nicely as well as add some nicer
    logging/feedback.
  * Fixes issues with load_test_suite_from_name.
  * Make autopilot able to run it's own tests again.
  * When setting up logging take into account not all modes/commands
    have a verbose argument.
  * Fixes the issue when listing an non-existent test suite raised an
    uncaught exception. .
  * Minor fix for a failing functional test, now passes under python 2
    and 3.
  * Minor fixup of TypeError in platform docs re: skipping tests.
  * Add details to Faq docs re: launching (click) applications. (LP:
    #1257148)
  * Refactor of the application launching code (incl. tests).
  * Fix issue with launching click app and added 100% unit test to cover
    it.
  * Fixes the issue where test discovery gets confused when there are
    local (in cwd) and system installed tests.

  [ Thomi Richards ]
  * Fix tox.ini config file to restrict flake8 runs to the autopilot/
    directory.
  * Make autopilot fail when no command is specified. (LP: #1255334)
  * Move the contents of the 'autopilot' script into autopilot/run.py,
    and make setuptools generate the autopilot script for us.
  * Make autopilot understand how the "-qt=XXX" option works. (LP:
    #1255405)
  * Handle xml parse exception nicely as well as add some nicer
    logging/feedback.
  * Fix autopilot test case loading. (LP: #1255752, #1255659)
  * Move the BackendException class to solve a circular import.
  * Make autopilot support subunit bytestream output. (LP: #1255662)
  * Make autopilot able to run it's own tests again.
  * Remove an incorrect comment from the source code.
  * Fix some unit tests that were printing to stdout.
  * Lay the groundwork for attaching files to test results.
  * Fix failing tests in python3.
  * Add click package log file to test result. (LP: #1257453)
  * Add a simple shell script that can be used to generate unit test
    coverage for autopilot itself.
  * Add unit tests for common input code.
  * Remove some unused code code in the type support unit tests.
  * Don't include test lines in coverage count.
  * Add a few missing test cases, increase test case coverage.
  * Add unit tests for process snapshot support.
  * A few tweaks to the make_coverage script to make it a bit more
    useful.
  * Fix issue with launching click app and added 100% unit test to cover
    it.
  * Fix eventually matcher so it can match against complex types. (LP:
    #1269984)

  [ Martin Pitt ]
  * Fix initialization of GdkDisplay, to fix crash when accessing
    Window.geometry. (LP: #1258170)
  * tests: Ensure we don't leave remmina and other processes open. (LP:
    #1259721)
  * Don't inherit our stdout to spawned processes, to allow users to
    redirect autopilot's stdout to tee and other programs which wait for
    EOF. (LP: #1259721)
  * Fix functional tests to actually run against the build tree again,
    and fix some of their failures.

  [ Sergio Schvezov ]
  * The generic goldfish target as a upa device.

  [ Dimitri John Ledkov ]
  * Fix emulator template screen size.

 -- Ubuntu daily release <ps-jenkins@lists.canonical.com>  Thu, 23 Jan 2014 23:21:34 +0000

autopilot (1.4+14.04.20131125-0ubuntu4) trusty; urgency=medium

  * Seed python3-autopilots on ubuntu touch by default.

 -- Dimitri John Ledkov <xnox@ubuntu.com>  Fri, 10 Jan 2014 00:00:18 +0000

autopilot (1.4+14.04.20131125-0ubuntu3) trusty; urgency=low

  * Cherry-pick resolution constants for the default emulator skin.

 -- Dimitri John Ledkov <xnox@ubuntu.com>  Wed, 18 Dec 2013 13:12:58 +0000

autopilot (1.4+14.04.20131125-0ubuntu2) trusty; urgency=low

  * No-change rebuild for ust.

 -- Mathieu Trudel-Lapierre <mathieu-tl@ubuntu.com>  Fri, 06 Dec 2013 15:08:24 -0500

autopilot (1.4+14.04.20131125-0ubuntu1) trusty; urgency=low

  [ Leo Arias ]
  * On the log_action decorator, do not duplicate the ending period.
    (LP: #1248751)

  [ Robert Bruce Park ]
  * Rename autopilot-py3 to more conventional autopilot3.
  * Drop dependency on python-ubuntu-platform-api, since it does not
    support python3.

  [ Christopher Lee ]
  * Update the osk keyboard backend. . (LP: #1243477)

  [ Thomi Richards ]
  * Add more documentation around object ordering. (LP: #1248336)
  * Add method to wait for a proxy object to be destroyed. (LP:
    #1248782)
  * Fix a bug in the autopilot type system, and add missing unit tests
    for that issue. (LP: #1249096)
  * Add a mockable sleep, so we can run autopilot unit tests quickly.

  [ Martin Pitt ]
  * Add print_tree() introspection method for writing a textual
    representation of the object and all of its children to stdout, a
    file object, or a file name. (LP: #1241323)

  [ Corey Goldberg ]
  * added failfast (-ff|--failfast) command line option to autopilot
    run. (LP: #1248634)

  [ Ubuntu daily release ]
  * Automatic snapshot from revision 368

 -- Ubuntu daily release <ps-jenkins@lists.canonical.com>  Mon, 25 Nov 2013 06:30:17 +0000

autopilot (1.4+14.04.20131106.1-0ubuntu1) trusty; urgency=low

  [ Jean-Baptiste Lallement ]
  * Forward port changes from 1.3.

  [ Marco Trevisan (Treviño) ]
  * Bamf: pass Gdk.Display to GdkX11.X11Window.foreign_new_for_display.
    (LP: #1234478)

  [ Automatic PS uploader ]
  * Remove a spurious log message. (LP: #1227852)

  [ Andy Doan ]
  * Forward port changes from 1.3.

  [ Jamie Strandboge ]
  * Forward port apparmor rules and functional test fixes.

  [ Christopher Lee ]
  * Forward port changes from 1.3.
  * Backout additions for logging when a process dies.
  * Update the autopilot funcational tests so they work under python 3.
    (LP: #1232973)
  * Changes how the proxy objects are created so the inheritance is
    correct . (LP: #1230046)
  * Keyboard backends: Add alias so Backspace and BackSpace work. . (LP:
    #1237675)
  * Fixes issue where a classes _Backend can be None causes uncaught
    exceptions. (LP: #1233972)
  * Add details to select_many docs re: order of objects returned not
    guaranteed. (LP: #1248336)

  [ Thomi Richards ]
  * Forward port changes from 1.3.
  * Remove a spurious log message. (LP: #1227852)
  * Forward port apparmor rules and functional test fixes.
  * Fix a missing test dependency, and add more logging when a process
    exits before we find the introspection interface.
  * Fix 1.4 documentation to include type ids in the examples. (LP:
    #1230038)
  * Forward port wait_select_single method (and associated changes &
    tests) to 1.4. (LP: #1231694)
  * Update autopilot documentation to fix porting guide, and add several
    objects to the documentation index. (LP: #1231690, #1230038)
  * Add support for 3D points. (LP: #1227131)
  * Make the default help text more useful. (LP: #1224771)
  * Add a warning when an autopilot query returns many items, and should
    probably be optimised. (LP: #1227830)
  * Update packaging details so upgrading from 1.3 -> 1.4 is seamless.
    (LP: #1227797)
  * Log an 'info' message when we set an environment variable, and when
    we delete one. (LP: #1236097)
  * Changes how the proxy objects are created so the inheritance is
    correct . (LP: #1230046)
  * Fixes issue where a classes _Backend can be None causes uncaught
    exceptions. (LP: #1233972)
  * Make client-side attribute reprs the same as their python types.
    (LP: #1237039)
  * Use the 'six' python module to help us get python 2/3 compatibility,
    rather than rolling our own. (LP: #1238257)
  * Fix documentation next/prev links. (LP: #1231690, #1239493,
    #1230038)
  * Add documentation for the autopilot type support for 3D points.

  [ Martin Pitt ]
  * Forward port changes from 1.3.

  [ Corey Goldberg ]
  * add tox config and packaging fixes.
  * added flake8 static test from tox and fixed lint errors.
  * unit tests only from tox.
  * make sphinx docs pretty.
  * updates and minor fixes to documentation. also added a short README.

  [ Leo Arias ]
  * Added the logging annotation to be used on emulators.

  [ Ubuntu daily release ]
  * Automatic snapshot from revision 357

 -- Ubuntu daily release <ps-jenkins@lists.canonical.com>  Wed, 06 Nov 2013 10:04:12 +0000

autopilot (1.4+14.04.20130917ubuntu.unity.next-0ubuntu1) saucy; urgency=low

  [ Thomi Richards ]
  * Fix powerpc dependency issue. (LP: #1223044)

  [ Marco Trevisan (Treviño) ]
  * keybindings: add unity window/{left,right}_maximize key binding.
    (LP: #992697)

  [ Ubuntu daily release ]
  * Automatic snapshot from revision 325 (ubuntu-unity/next)

 -- Ubuntu daily release <ps-jenkins@lists.canonical.com>  Tue, 17 Sep 2013 04:24:51 +0000

autopilot (1.4-0ubuntu1) saucy; urgency=low

  [ Thomi Richards ]
  * Update to new DBus wire protocol, bump autopilot version number.

 -- Thomi Richards <thomi.richards@canonical.com>  Fri, 16 Aug 2013 08:47:12 +1200

autopilot (1.3.1+13.10.20131003.1-0ubuntu2) trusty; urgency=low

  * No change rebuild to pick up liblttng-ust2.

 -- Mathieu Trudel-Lapierre <mathieu-tl@ubuntu.com>  Wed, 30 Oct 2013 16:24:04 -0700

autopilot (1.3.1+13.10.20131003.1-0ubuntu1) saucy; urgency=low

  [ Thomi Richards ]
  * Fix attribute error in click package support.
  * Remove a spurious log message. (LP: #1227852)
  * Fix several functional tests.
  * Fix a missing test dependency, and add more logging when a process
    exits before we find the introspection interface. (LP: #1229034)
  * Add a warning when an autopilot query returns many items, and should
    probably be optimised. (LP: #1227830)

  [ Jamie Strandboge ]
  * Adds the apparmor rule needed for click package testing.

  [ Christopher Lee ]
  * Backout additions for logging when a process dies.
  * Changes how the proxy objects are created so the inheritance is
    correct. (LP: #1230046)
  * Fixes issue where a classes _Backend can be None causes uncaught
    exceptions. (LP: #1233972)

  [ Ubuntu daily release ]
  * Automatic snapshot from revision 343

 -- Ubuntu daily release <ps-jenkins@lists.canonical.com>  Thu, 03 Oct 2013 09:40:57 +0000

autopilot (1.3.1+13.10.20130918-0ubuntu1) saucy; urgency=low

  [ Jean-Baptiste Lallement ]
  * Added autopilot-sandbox-run to run autopilot tests in a 'fake' X
    server. Xephyr and Xvfb are supported. (LP: #1226070)

  [ Thomi Richards ]
  * kzgdiparg ugp srgp s r ua. (LP: #1205204)
  * Add support for click packages. (LP: #1212833)
  * Update StateNotFoundErrror exception to give more informative
    messages. (LP: #1225701)
  * Fix select_single inconsistency. (LP: #1225692)
  * Create wait_select_single method. (LP: #1223428)
  * Add test case for applications that exit with SIGABRT when launched
    with autopilot.
  * Back out changes that would break test case compatibility. (LP:
    #1226505)
  * Performance improvments for launching and closing applications under
    test with autopilot. (LP: #1218636)

  [ Andy Doan ]
  * Add support for click packages. (LP: #1212833)

  [ Christopher Lee ]
  * commit message. (LP: #1205949)

  [ Martin Pitt ]
  * Add bamfdaemon to autopilot-desktop dependencies, to avoid long
    delays when running autopilot in minimal environments. (LP:
    #1224970)

  [ Ubuntu daily release ]
  * Automatic snapshot from revision 333

 -- Ubuntu daily release <ps-jenkins@lists.canonical.com>  Wed, 18 Sep 2013 06:03:34 +0000

autopilot (1.3.1+13.10.20130906.1-0ubuntu1) saucy; urgency=low

  [ Christopher Lee ]
  * This addition adds a checking mechanism that will fail a test if the
    mouse is caught in an endless loop. (LP: #1220494)

  [ Ubuntu daily release ]
  * Automatic snapshot from revision 321

 -- Ubuntu daily release <ps-jenkins@lists.canonical.com>  Fri, 06 Sep 2013 10:03:57 +0000

autopilot (1.3.1+13.10.20130904-0ubuntu1) saucy; urgency=low

  [ Andy Doan ]
  * make autopilot-touch require libautopilot-qt This is pretty much
    required for all touch testing and will allow libautopilot-qt to be
    included in our read-only system-images.

  [ Ubuntu daily release ]
  * Automatic snapshot from revision 319

 -- Ubuntu daily release <ps-jenkins@lists.canonical.com>  Wed, 04 Sep 2013 02:04:15 +0000

autopilot (1.3.1+13.10.20130830-0ubuntu1) saucy; urgency=low

  [ Martin Pitt ]
  * Miscellaneous packaging fixes: - Drop unused python-zeitgeist
    dependency - Add missing debhelper tokens - Add missing python-gi
    build dependency to fix FTBFS - debian/copyright: Update to 1.0
    standard - Bump Standards-Version to 3.9.4.

  [ Ubuntu daily release ]
  * Automatic snapshot from revision 317

 -- Ubuntu daily release <ps-jenkins@lists.canonical.com>  Fri, 30 Aug 2013 02:04:00 +0000

autopilot (1.3.1+13.10.20130827-0ubuntu1) saucy; urgency=low

  [ Alexander Sack ]
  * Fix autopilot udev rules. Use SYMLINK= instead of NAME= to prevent
    udev falling over. This most likely will fix autopilot unity8 having
    issues with accessing /dev/uinput as phablet user. Fix: systemd-
    udevd[554]: NAME=autopilot-uinput ignored, kernel device nodes can
    not be renamed; please fix it in /lib/udev/rules.d/61-autopilot-
    uinput.rules:2 See autopilot failing:
    https://jenkins.qa.ubuntu.com/job/saucy-touch-maguro-smoke-unity8-
    autopilot/lastSuccessfulBuild/artifact/clientlogs/dmesg.log.

  [ Ubuntu daily release ]
  * Automatic snapshot from revision 315

 -- Ubuntu daily release <ps-jenkins@lists.canonical.com>  Tue, 27 Aug 2013 10:04:03 +0000

autopilot (1.3.1+13.10.20130823-0ubuntu1) saucy; urgency=low

  [ Christopher Lee ]
  * Adds the Ubuntu Keyboard OSK as an input backend .

  [ Ubuntu daily release ]
  * Automatic snapshot from revision 313

 -- Ubuntu daily release <ps-jenkins@lists.canonical.com>  Fri, 23 Aug 2013 06:04:06 +0000

autopilot (1.3.1+13.10.20130812-0ubuntu1) saucy; urgency=low

  [ Andrea Azzarone ]
  * Fix wait_until_application_is_running function adapting it to new
    bamf dbus paths. (LP: #1211174)

  [ Ubuntu daily release ]
  * Automatic snapshot from revision 311

 -- Ubuntu daily release <ps-jenkins@lists.canonical.com>  Mon, 12 Aug 2013 18:04:09 +0000

autopilot (1.3.1+13.10.20130809.4-0ubuntu1) saucy; urgency=low

  [ Thomi Richards ]
  * log message fix. (LP: #1209449)

  [ Ubuntu daily release ]
  * Automatic snapshot from revision 309

 -- Ubuntu daily release <ps-jenkins@lists.canonical.com>  Fri, 09 Aug 2013 14:58:47 +0000

autopilot (1.3.1+13.10.20130809-0ubuntu1) saucy; urgency=low

  [ Thomi Richards ]
  * Fix parameter matching for special characters. (LP: #1209029)

  [ Christopher Lee ]
  * Fix parameter matching for special characters. (LP: #1209029)

  [ Ubuntu daily release ]
  * Automatic snapshot from revision 307

 -- Ubuntu daily release <ps-jenkins@lists.canonical.com>  Fri, 09 Aug 2013 00:02:14 +0000

autopilot (1.3.1+13.10.20130808-0ubuntu1) saucy; urgency=low

  [ chris.gagnon ]
  * convert strings in dbus introspection waitfor function to unicode,
    use unicode(e) when returning a mismatch instead of str(e). (LP:
    #1207116)

  [ Ubuntu daily release ]
  * Automatic snapshot from revision 305

 -- Ubuntu daily release <ps-jenkins@lists.canonical.com>  Thu, 08 Aug 2013 00:01:11 +0000

autopilot (1.3.1+13.10.20130803-0ubuntu1) saucy; urgency=low

  [ chris.gagnon ]
  * add autopilot version to log when using autopilot run. (LP:
    #1201202)

  [ Ubuntu daily release ]
  * Automatic snapshot from revision 303

 -- Ubuntu daily release <ps-jenkins@lists.canonical.com>  Sat, 03 Aug 2013 00:02:02 +0000

autopilot (1.3.1+13.10.20130801-0ubuntu1) saucy; urgency=low

  [ Brandon Schaefer ]
  * Restarting IBus each time we change the engines causes tests to fail
    in the new version of IBus (1.5). Its also not needed anymore, as we
    can add things to the engine with out needing a restart.

  [ Ubuntu daily release ]
  * Automatic snapshot from revision 301

 -- Ubuntu daily release <ps-jenkins@lists.canonical.com>  Thu, 01 Aug 2013 00:02:24 +0000

autopilot (1.3.1+13.10.20130731-0ubuntu1) saucy; urgency=low

  [ Thomi Richards ]
  * Make autopilot give a better error message if the application exits
    before the test is done. (LP: #1206408)

  [ Andrea Azzarone ]
  * Use the unityshell key binding to enable/disable show desktop.

  [ Ubuntu daily release ]
  * Automatic snapshot from revision 299

 -- Ubuntu daily release <ps-jenkins@lists.canonical.com>  Wed, 31 Jul 2013 00:01:59 +0000

autopilot (1.3.1+13.10.20130730-0ubuntu1) saucy; urgency=low

  [ Christopher Lee ]
  * Added extra details regarding running/listing local copy of the code
    to the docs. (LP: #1205987)
  * Allows test author to pass custom dbus bus path to
    launch_test_application. (LP: #1206011)

  [ Ubuntu daily release ]
  * Automatic snapshot from revision 296

 -- Ubuntu daily release <ps-jenkins@lists.canonical.com>  Tue, 30 Jul 2013 00:02:01 +0000

autopilot (1.3.1+13.10.20130727-0ubuntu1) saucy; urgency=low

  [ Christopher Lee ]
  * Better errors when searching to create a proxy object and the
    process no longer is running. (LP: #1198277)

  [ Ubuntu daily release ]
  * Automatic snapshot from revision 293

 -- Ubuntu daily release <ps-jenkins@lists.canonical.com>  Sat, 27 Jul 2013 00:02:50 +0000

autopilot (1.3.1+13.10.20130726-0ubuntu1) saucy; urgency=low

  [ Thomi Richards ]
  * Fix final PEP8 violations in autopilot source tree.

  [ Ubuntu daily release ]
  * Automatic snapshot from revision 291

 -- Ubuntu daily release <ps-jenkins@lists.canonical.com>  Fri, 26 Jul 2013 00:02:04 +0000

autopilot (1.3.1+13.10.20130725-0ubuntu1) saucy; urgency=low

  [ Thomi Richards ]
  * Fix several trivial issues raised by pyflakes.

  [ Michał Sawicz ]
  * Add support for "\n" in the UInput keyboard backend. (LP: #1203788)

  [ Christopher Lee ]
  * Some minor additions to the autopilot documentation effort.
  * pep8 fixes.

  [ Ubuntu daily release ]
  * Automatic snapshot from revision 289

 -- Ubuntu daily release <ps-jenkins@lists.canonical.com>  Thu, 25 Jul 2013 00:02:28 +0000

autopilot (1.3.1+13.10.20130724.1-0ubuntu1) saucy; urgency=low

  [ Thomi Richards ]
  * Add mouse log message. (LP: #1203613)
  * Update Pointer wrapper coordinates when performing drag operation on
    a touch device. (LP: #1203808)
  * Fix failing tests. (LP: #1204031)

  [ Leo Arias ]
  * Fixed pep8 errors in autopilot/tests/unit, part 1. (LP: #1201057)
  * Fixed pep8 errors in autopilot/tests/unit, part 2. (LP: #1201057)
  * Fixed pep8 errors in the autopilot folder. (LP: #1201057)

  [ Christopher Lee ]
  * Fixes bug 1203716 where patch_environment didn't cleanup after
    itself. (LP: #1203716)

  [ Ubuntu daily release ]
  * Automatic snapshot from revision 284

 -- Ubuntu daily release <ps-jenkins@lists.canonical.com>  Wed, 24 Jul 2013 07:35:34 +0000

autopilot (1.3.1+13.10.20130722-0ubuntu1) saucy; urgency=low

  [ Christopher Lee ]
  * Silence non fatal error message from logs when attempting to import
    Gdk. (LP: #1202609)
  * Update autopilot desktop depends gir gtk from 2.0 -> 3.0.

  [ Ubuntu daily release ]
  * Automatic snapshot from revision 276

 -- Ubuntu daily release <ps-jenkins@lists.canonical.com>  Mon, 22 Jul 2013 00:02:15 +0000

autopilot (1.3.1+13.10.20130717-0ubuntu1) saucy; urgency=low

  [ Christopher Lee ]
  * Fixes bug where the proxy process object wasn't being set properly.
    (LP: #1200560)

  [ Ubuntu daily release ]
  * Automatic snapshot from revision 273

 -- Ubuntu daily release <ps-jenkins@lists.canonical.com>  Wed, 17 Jul 2013 00:02:12 +0000

autopilot (1.3.1+13.10.20130715-0ubuntu1) saucy; urgency=low

  [ Leo Arias ]
  * Fixed pep8 errors in autopilot/input. (LP: #1201057)
  * Fixed pep8 errors in autopilot/process and autopilot/matchers. (LP:
    #1201057)
  * Fixed pep8 errors in autopilto/vis and autopilot/display. (LP:
    #1201057)
  * Fixed pep8 errors in autopilot/introspection. (LP: #1201057)
  * Fixed pep8 errors in autopilot/functional. (LP: #1201057)

  [ Ubuntu daily release ]
  * Automatic snapshot from revision 271

 -- Ubuntu daily release <ps-jenkins@lists.canonical.com>  Mon, 15 Jul 2013 00:01:56 +0000

autopilot (1.3.1+13.10.20130712-0ubuntu1) saucy; urgency=low

  [ Łukasz 'sil2100' Zemczak ]
  * I don't like it, but it's the easiest way - make autopilot-touch
    Arch: any and make the python-ubuntu-platform-api [armhf] dependent.

  [ Ubuntu daily release ]
  * Automatic snapshot from revision 265

 -- Ubuntu daily release <ps-jenkins@lists.canonical.com>  Fri, 12 Jul 2013 00:02:34 +0000

autopilot (1.3.1+13.10.20130710-0ubuntu1) saucy; urgency=low

  [ Jean-Baptiste Lallement ]
  * Adds option --record-options to 'run' command to pass additional
    arguments to recordmydesktop. (LP: #1197384)

  [ Thomi Richards ]
  * Various documentation fixes. (LP: #1198227)
  * Fix custom emulator dbus address caching. (LP: #1197911)

  [ Leo Arias ]
  * Fix custom emulator dbus address caching. (LP: #1197911)

  [ Christopher Lee ]
  * Test logger no longer assumes it will only be used once per test.
    (LP: #1197993)
  * Fix on_test_end class methods. (LP: #1197989)
  * Fixed nested testcases giving grief for video recording. (LP:
    #1189654, #1198807)

  [ Ubuntu daily release ]
  * Automatic snapshot from revision 263

 -- Ubuntu daily release <ps-jenkins@lists.canonical.com>  Wed, 10 Jul 2013 06:22:52 +0000

autopilot (1.3.1+13.10.20130703-0ubuntu1) saucy; urgency=low

  [ Thomi Richards ]
  * More docs for autopilot.

  [ Ubuntu daily release ]
  * Automatic snapshot from revision 256

 -- Ubuntu daily release <ps-jenkins@lists.canonical.com>  Wed, 03 Jul 2013 00:01:38 +0000

autopilot (1.3.1+13.10.20130701-0ubuntu1) saucy; urgency=low

  [ Leo Arias ]
  * Cast to int the destination point when moving the mouse. (LP:
    #1195499)

  [ Ubuntu daily release ]
  * Automatic snapshot from revision 254

 -- Ubuntu daily release <ps-jenkins@lists.canonical.com>  Mon, 01 Jul 2013 00:02:36 +0000

autopilot (1.3.1+13.10.20130628-0ubuntu1) saucy; urgency=low

  [ Leo Arias ]
  * Added to the tutorial the step to pass the custom emulator as an
    argument to the launch_test_application method. (LP: #1195092)

  [ Ubuntu daily release ]
  * Automatic snapshot from revision 252

 -- Ubuntu daily release <ps-jenkins@lists.canonical.com>  Fri, 28 Jun 2013 00:01:36 +0000

autopilot (1.3.1+13.10.20130627-0ubuntu1) saucy; urgency=low

  [ Thomi Richards ]
  * Autopilot will now check dbus wire protocol version.

  [ Christopher Lee ]
  * Public API for getting a proxy object for a launched application.
    (LP: #1176150)

  [ Ubuntu daily release ]
  * Automatic snapshot from revision 250

 -- Ubuntu daily release <ps-jenkins@lists.canonical.com>  Thu, 27 Jun 2013 00:01:52 +0000

autopilot (1.3.1daily13.06.25-0ubuntu1) saucy; urgency=low

  [ Christopher Lee ]
  * Make sure the Custom emulators _Backend is set when creating an
    introspection object. (LP: #1191164)

  [ Ubuntu daily release ]
  * Automatic snapshot from revision 247

 -- Ubuntu daily release <ps-jenkins@lists.canonical.com>  Tue, 25 Jun 2013 00:01:13 +0000

autopilot (1.3.1daily13.06.15-0ubuntu1) saucy; urgency=low

  [ chris.gagnon ]
  * add how to contribute documentation. (LP: #1188396)

  [ Ubuntu daily release ]
  * Automatic snapshot from revision 245

 -- Ubuntu daily release <ps-jenkins@lists.canonical.com>  Sat, 15 Jun 2013 00:02:27 +0000

autopilot (1.3.1daily13.06.13-0ubuntu1) saucy; urgency=low

  [ Francis Ginther ]
  * Extends the getting_started tutorial by adding content for "A Test
    with Interaction" and "The Eventually Matcher" sections.

  [ Christopher Lee ]
  * Added an extra check so that a 'failing' test wasn't recorded if it
    was in fact a skipping test. (LP: #1189655)

  [ Ubuntu daily release ]
  * Automatic snapshot from revision 243

 -- Ubuntu daily release <ps-jenkins@lists.canonical.com>  Thu, 13 Jun 2013 00:02:39 +0000

autopilot (1.3.1daily13.06.12-0ubuntu1) saucy; urgency=low

  [ Thomi Richards ]
  * Bump version number to 1.3.1, thereby releasing this milestone.

  [ Nick Dedekind ]
  * Fixed mouse X&Y co-ordinates using _mouse instead of _device.

  [ Ubuntu daily release ]
  * Automatic snapshot from revision 240

 -- Ubuntu daily release <ps-jenkins@lists.canonical.com>  Wed, 12 Jun 2013 00:03:23 +0000

autopilot (1.3daily13.06.05-0ubuntu2) saucy; urgency=low

  * autopilot-touch only suggests python-ubuntu-platform-api for now.
    It's not in distro and we need that requirement to be fulfilled to
    have unity 7, 100 scopes and the touch stack to distro.

 -- Didier Roche <didrocks@ubuntu.com>  Fri, 07 Jun 2013 13:33:46 +0200

autopilot (1.3daily13.06.05-0ubuntu1) saucy; urgency=low

  [ Barry Warsaw ]
  * Ship tests in a separate binary package. (LP: #1170105)

  [ chris.gagnon ]
  * add click_object to mouse. (LP: #1175328)
  * Add option to run tests in random order. (LP: #1175327)
  * don't delete the /tmp/autopilot folder during functional tests if it
    already exists lp:1182755. (LP: #1182755)
  * don't require -r if -rd is used fixes lp:1183618. (LP: #1183618)
  * make autopilot vis use utf8 instead of ascii. (LP: #1185991)
  * Add tests around autopilot video recording command line parameters.

  [ Didier Roche ]
  * don't create circular dependency. python-autopilot should recommends
    -desktop or -touch autopilot, but don't dep on them.

  [ Leo Arias ]
  * Fixed typo: AutopilotProxyObect -> AutopilotProxyObject. (LP:
    #1173404)

  [ Christopher Lee ]
  * Add otto directive, for use in the documentation.
  * Changes to xpathselect mean that the dbus tuple returns the objects
    full path (was just the object name). (LP: #1155351)
  * autopilot.introspection get_application_launcher potentially calls
    exit(1) if it fails to detect the application launcher. This
    shouldn't exit but do something else (probably raise an exception?).
    (LP: #1171290)
  * Fix launch_test_application so it can launch applications from
    $PATH. (LP: #1171298)
  * Fix several autopilot tests. (LP: #1171294)
  * Queries are now recursive from the node itself, not the root. (LP:
    #1144288)
  * Fixes bug lp:1174552 Within testcase change self.screen_geo to
    self.display. (LP: #1174552)
  * Within AutopilotTestCase, delay creation of input devices, display
    and process manager until required.
  * autopilot.clipboard now only imports the Gdk, Gtk modules when the
    method is actually called.
  * Fixed exception being thrown by bamf process manager, twas a
    spelling/import error. (LP: #1174831)
  * Two minor fixes to allow the Unity 3d tests to work with autopilot
    1.3.
  * Fixes expceptions thrown due to dbuss sessions created before
    gobject main loop. (LP: #1175668)
  * Add a package with the tracepoint module. (LP: #1177612)
  * Fixes bug https://bugs.launchpad.net/autopilot/+bug/1178014. . (LP:
    #1178014)
  * Fixed an autopilot test and added debugging logging to uinput
    backend.
  * Added --just-suites option to list. Tests also included. (LP:
    #1175825)
  * Adding functionality to have code that runs after a test runs (after
    the tests addCleanup) as well as before. (LP: #1184491)
  * Fixes a couple of places where code wasn't updated with the recent
    cleanup/start/end test code execution changes. . (LP: #1185790)

  [ Thomi Richards ]
  * _pick_variant now raises an exception when requested backend was not
    available. (LP: #1169355)
  * Recommand installation of libautopilot-gtk and libautopilot-qt. (LP:
    #1158983)
  * Several documentation fixes.
  * Document test scenarios for autopilot.
  * Add otto directive, for use in the documentation.
  * Ship tests in a separate binary package. (LP: #1170105)
  * Fix exception formatting. (LP: #1171303)
  * Autopilot can now test itself. Adds tests for the input stack. (LP:
    #1171292)
  * Fix copyright headers in all files. (LP: #1171279)
  * Make it easier to specify an introspection type. (LP: #1172914)
  * Additional porting documents.
  * Add documentation for the DBusIntrospectionObject class.
  * Split vis tool. (LP: #1174587)
  * Changes to Dbus address backend code to make it easier to get a
    proxy object from a dbus address. (LP: #1174425)
  * Fix UInput code to work with the latest python-evdev package, and
    added the Pointer class to unify the Mouse and Touch interfaces.
    (LP: #1169363)
  * Make sure applications are closed quickly. (LP: #1174931)
  * Clean up input stacks.
  * Make the X11 display module fail to initialise if the display
    information cannot be retrieved. (LP: #1175663)
  * Change autopilot packaging to only install packages required on each
    platform. (LP: #1175694)
  * Remove the explicit dependency checking code in bin/autopilot.
  * Remove the un-used check_depends function.
  * Fix input uinput backend to pick up the correct display backend.
  * Fix a typo in the autopilot-touch metapackage.
  * Split tests into unit and functional tests. Make sure unit tests are
    run as part of the package build. (LP: #1037937)
  * Install python-autopilot-vis when installing the autopilot-desktop
    package.
  * Pass additional arguments to application being launched. (LP:
    #1177107)
  * X11 mouse emulator will not move to values far off the screens left
    side edge.
  * Update packaging control files to reflect the new test layout.
  * Add a package with the tracepoint module. (LP: #1177612)
  * fix bug lp:1180124 - don't patch PYTHONPATH when we're running from
    /usr/ somewhere, and don't explicitly patch it in the functional
    test suite. (LP: #1180124)
  * Fix several packaging bugs. (LP: #1180209, #1180210, #1180207)
  * Branch for fixing the latest failing autopilot tests.
  * Allow keyboards to be created outside the test case runs, useful for
    testing. (LP: #1182303)
  * Disable processmanager snapshotting if there's no processmanager on
    the current platform. (LP: #1182488)
  * Define a method for defining custom emulator base classes.
  * Add more documentation (basic tutorial).
  * Add a -v, --version command line option. (LP: #1183700)
  * Add python-evdev dependency to autopilot-desktop. (LP: #1183955)

  [ Francis Ginther ]
  * Add udev rules to create an autopilot specific uinput dev node owned
    by the autopilot group. (LP: #1143038)
  * Allow fallback to /dev/uinput if /dev/autopilot-uinput does not
    exist. The touch image does not support udev and therefore does not
    have /dev/autopilot-udev. It does have /dev/uinput. So the solution
    is to fallback and attempt to use /dev/uinput. This should be a
    short-term workaround until the touch images enable udev support.
    (LP: #1180864)

  [ Łukasz 'sil2100' Zemczak ]
  * Branch for fixing the latest failing autopilot tests.
  * I think we should use qmlviewer instead of qmlscene in tests of
    autopilot - it's safer, as other qt tests use Qt4 anyway.
  * This is stupid but... we need to check A LOT of cases to really know
    if qmlscene/qmlviewer is installed, especially when qtchooser is
    used. qtchooser makes it all much more complicated because using
    'which' is not enough, since it installs its wrappers to /usr/bin.
    We do that since we want to be distro independent.

  [ Ubuntu daily release ]
  * Automatic snapshot from revision 236

 -- Ubuntu daily release <ps-jenkins@lists.canonical.com>  Wed, 05 Jun 2013 00:02:45 +0000

autopilot (1.3daily13.05.31ubuntu.unity.next-0ubuntu1) raring; urgency=low

  [ chris.gagnon ]
  * make autopilot vis use utf8 instead of ascii. (LP: #1185991)
  * Add tests around autopilot video recording command line parameters.

  [ Christopher Lee ]
  * Adding functionality to have code that runs after a test runs (after
    the tests addCleanup) as well as before. (LP: #1184491)
  * Fixes a couple of places where code wasn't updated with the recent
    cleanup/start/end test code execution changes. . (LP: #1185790)

  [ Ubuntu daily release ]
  * Automatic snapshot from revision 234 (ubuntu-unity/next)

 -- Ubuntu daily release <ps-jenkins@lists.canonical.com>  Fri, 31 May 2013 00:01:40 +0000

autopilot (1.3daily13.05.30ubuntu.unity.next-0ubuntu1) raring; urgency=low

  [ Didier Roche ]
  * don't create circular dependency. python-autopilot should recommends
    -desktop or -touch autopilot, but don't dep on them.

  [ Łukasz 'sil2100' Zemczak ]
  * This is stupid but... we need to check A LOT of cases to really know
    if qmlscene/qmlviewer is installed, especially when qtchooser is
    used. qtchooser makes it all much more complicated because using
    'which' is not enough, since it installs its wrappers to /usr/bin.
    We do that since we want to be distro independent.

  [ Ubuntu daily release ]
  * Automatic snapshot from revision 229 (ubuntu-unity/next)

 -- Ubuntu daily release <ps-jenkins@lists.canonical.com>  Thu, 30 May 2013 00:02:02 +0000

autopilot (1.3daily13.05.29ubuntu.unity.next-0ubuntu1) raring; urgency=low

  [ Thomi Richards ]
  * Define a method for defining custom emulator base classes.
  * Add more documentation (basic tutorial).
  * Add a -v, --version command line option. (LP: #1183700)
  * Add python-evdev dependency to autopilot-desktop. (LP: #1183955)

  [ chris.gagnon ]
  * don't delete the /tmp/autopilot folder during functional tests if it
    already exists lp:1182755. (LP: #1182755)
  * don't require -r if -rd is used fixes lp:1183618. (LP: #1183618)

  [ Łukasz 'sil2100' Zemczak ]
  * I think we should use qmlviewer instead of qmlscene in tests of
    autopilot - it's safer, as other qt tests use Qt4 anyway.

  [ Ubuntu daily release ]
  * Automatic snapshot from revision 226 (ubuntu-unity/next)

 -- Ubuntu daily release <ps-jenkins@lists.canonical.com>  Wed, 29 May 2013 00:02:21 +0000

autopilot (1.3daily13.05.23ubuntu.unity.next-0ubuntu1) raring; urgency=low

  [ Thomi Richards ]
  * Disable processmanager snapshotting if there's no processmanager on
    the current platform. (LP: #1182488)

  [ chris.gagnon ]
  * Add option to run tests in random order. (LP: #1175327)

  [ Ubuntu daily release ]
  * Automatic snapshot from revision 218 (ubuntu-unity/next)

 -- Ubuntu daily release <ps-jenkins@lists.canonical.com>  Thu, 23 May 2013 00:01:44 +0000

autopilot (1.3daily13.05.22.1ubuntu.unity.next-0ubuntu1) raring; urgency=low

  [ Łukasz 'sil2100' Zemczak ]
  * debian/control:
    - Add missing dependencies to python-autopilot-tests required for running
      the tests

  [ Thomi Richards ]
  * fix bug lp:1180124 - don't patch PYTHONPATH when we're running from
    /usr/ somewhere, and don't explicitly patch it in the functional
    test suite. (LP: #1180124)
  * Fix several packaging bugs. (LP: #1180209, #1180210, #1180207)
  * Branch for fixing the latest failing autopilot tests.
  * Allow keyboards to be created outside the test case runs, useful for
    testing. (LP: #1182303)

  [ Francis Ginther ]
  * Allow fallback to /dev/uinput if /dev/autopilot-uinput does not
    exist. The touch image does not support udev and therefore does not
    have /dev/autopilot-udev. It does have /dev/uinput. So the solution
    is to fallback and attempt to use /dev/uinput. This should be a
    short-term workaround until the touch images enable udev support.
    (LP: #1180864)

  [ chris.gagnon ]
  * add click_object to mouse. (LP: #1175328)

  [ Christopher Lee ]
  * Fixes bug https://bugs.launchpad.net/autopilot/+bug/1178014. . (LP:
    #1178014)
  * Fixed an autopilot test and added debugging logging to uinput
    backend.
  * Added --just-suites option to list. Tests also included. (LP:
    #1175825)

  [ Łukasz 'sil2100' Zemczak ]
  * Branch for fixing the latest failing autopilot tests.

  [ Ubuntu daily release ]
  * Automatic snapshot from revision 215 (ubuntu-unity/next)

 -- Ubuntu daily release <ps-jenkins@lists.canonical.com>  Wed, 22 May 2013 09:55:30 +0000

autopilot (1.3daily13.05.10ubuntu.unity.next-0ubuntu1) raring; urgency=low

  [ Thomi Richards ]
  * Enable support for lttng tracing in autopilot (LP: #1177612)

  [ Francis Ginther ]
  * Autopilot needs to be run as root to access /dev/uinput (LP:
    #1143038)

  [ Thomi Richards <thomi.richards@canonical.com>, Christopher Lee ]
  * Enable support for lttng tracing in autopilot (LP: #1177612)

  [ Ubuntu daily release ]
  * Automatic snapshot from revision 204 (ubuntu-unity/next)

 -- Ubuntu daily release <ps-jenkins@lists.canonical.com>  Fri, 10 May 2013 00:01:08 +0000

autopilot (1.3daily13.05.08ubuntu.unity.next-0ubuntu1) raring; urgency=low

  [ Thomi Richards ]
  * Autopilot launch command does not support passing arguments to
    launched applications (LP: #1177107)

  [ Ubuntu daily release ]
  * Automatic snapshot from revision 200 (ubuntu-unity/next)

 -- Ubuntu daily release <ps-jenkins@lists.canonical.com>  Wed, 08 May 2013 00:01:01 +0000

autopilot (1.3daily13.05.07ubuntu.unity.next-0ubuntu1) raring; urgency=low

  [ Thomi Richards ]
  * split tests into headless and "all" (LP: #1037937)

  [ Ubuntu daily release ]
  * Automatic snapshot from revision 197 (ubuntu-unity/next)

 -- Ubuntu daily release <ps-jenkins@lists.canonical.com>  Tue, 07 May 2013 00:01:09 +0000

autopilot (1.3daily13.05.06ubuntu.unity.next-0ubuntu1) raring; urgency=low

  * Automatic snapshot from revision 194 (ubuntu-unity/next)

 -- Ubuntu daily release <ps-jenkins@lists.canonical.com>  Mon, 06 May 2013 00:01:03 +0000

autopilot (1.3daily13.05.03ubuntu.unity.next-0ubuntu1) raring; urgency=low

  [ Thomi Richards ]
  * Create version 1.3 (LP: #1168971)

  [ Sebastien Bacher ]
  * use wrong mahjongg.desktop name (LP: #1165003)

  [ Thomi Richards <thomi.richards@canonical.com>, Barry Warsaw ]
  * Autopilot tests need to be packaged separately (LP: #1170105)

  [ Leo Arias ]
  * Typo on code: ApplicationProxyObect (LP: #1173404)

  [ Christopher Lee ]
  * Cannot launch test applications that are in $PATH (LP: #1171298)
  * autopilot.introspection get_application_launcher calls exit(1) (LP:
    #1171290)
  * DBus wire protocol changes required (LP: #1155351)
  * Bamf backend of Process Manager start_app is raises Exception (LP:
    #1174831)
  * It should be possible to search the object tree recursively starting
    from a given node (LP: #1144288)
  * AutopilotTestCase.screen_geo needst o be renamed (LP: #1174552)
  * DbusSessions created before the GObject main loop causing an
    exception. (LP: #1175668)
  * Autopilot tests are failing (LP: #1171294)

  [ Thomi Richards ]
  * Autopilot copyright header fix (LP: #1171279)
  * Need wrappers that convert from Mouse <-> Touch interfaces (LP:
    #1169363)
  * Asking for a specific autopilot stack backend should either succeed
    or raise an exception (LP: #1169355)
  * Bad formatting on exception (LP: #1171303)
  * Make it easier to select an introspection type. (LP: #1172914)
  * Autopilot picks the X11 display stack on the phablet devices (LP:
    #1175663)
  * must export PYTHONPATH before using autopilot to run it's own tests
    (LP: #1171292)
  * Autopilot tests need to be packaged separately (LP: #1170105)
  * Autopilot is slow to kill Qt apps (LP: #1174931)
  * Split autopilot vis into a separate package (LP: #1174587)
  * Autopilot should not install packages not needed for the current
    platform (LP: #1175694)
  * Autopilot to support applications from more than one session bus
    (LP: #1174425)
  * Autopilot doesn't depend on or recommend introspection libs (LP:
    #1158983)

  [ Ubuntu daily release ]
  * Automatic snapshot from revision 191 (ubuntu-unity/next)

 -- Ubuntu daily release <ps-jenkins@lists.canonical.com>  Fri, 03 May 2013 00:01:17 +0000

autopilot (1.2daily13.04.09-0ubuntu1) raring; urgency=low

  * Automatic snapshot from revision 158

 -- Ubuntu daily release <ps-jenkins@lists.canonical.com>  Tue, 09 Apr 2013 00:02:08 +0000

autopilot (1.2daily13.04.08-0ubuntu1) raring; urgency=low

  [ Sebastien Bacher ]
  * use wrong mahjongg.desktop name (LP: #1165003)

  [ Ubuntu daily release ]
  * Automatic snapshot from revision 157

 -- Ubuntu daily release <ps-jenkins@lists.canonical.com>  Mon, 08 Apr 2013 00:02:11 +0000

autopilot (1.2daily13.03.26-0ubuntu1) raring; urgency=low

  * Automatic snapshot from revision 155

 -- Ubuntu daily release <ps-jenkins@lists.canonical.com>  Tue, 26 Mar 2013 00:01:59 +0000

autopilot (1.2daily13.03.21-0ubuntu1) raring; urgency=low

  * Automatic snapshot from revision 153

 -- Ubuntu daily release <ps-jenkins@lists.canonical.com>  Thu, 21 Mar 2013 00:01:46 +0000

autopilot (1.2daily13.03.18-0ubuntu1) raring; urgency=low

  [ Thomi Richards ]
  * Autopilot vis crashes when Qt app returns empty reply for signal and
    method lists (LP: #1155340)

  [ Ubuntu daily release ]
  * Automatic snapshot from revision 150

 -- Ubuntu daily release <ps-jenkins@lists.canonical.com>  Mon, 18 Mar 2013 00:02:01 +0000

autopilot (1.2daily13.03.05-0ubuntu1) raring; urgency=low

  * Automatic snapshot from revision 148

 -- Automatic PS uploader <ps-jenkins@lists.canonical.com>  Tue, 05 Mar 2013 00:01:36 +0000

autopilot (1.2daily13.03.01-0ubuntu1) raring; urgency=low

  * Automatic snapshot from revision 146

 -- Automatic PS uploader <ps-jenkins@lists.canonical.com>  Fri, 01 Mar 2013 00:01:46 +0000

autopilot (1.2daily13.02.25-0ubuntu1) raring; urgency=low

  [ Thomi Richards ]
  * Autopilot does not work with wrapper scripts (LP: #1131405)

  [ Automatic PS uploader ]
  * Automatic snapshot from revision 144

 -- Automatic PS uploader <ps-jenkins@lists.canonical.com>  Mon, 25 Feb 2013 11:05:30 +0000

autopilot (1.2daily13.02.22-0ubuntu1) raring; urgency=low

  [ Thomi Richards ]
  * Autopilot launch tool hides process stdout & stderr (LP: #1130984)
  * Autopilot launch needs to work with non-binary processes (LP:
    #1130986)
  * Cannot expand introspection node in 'autopilot vis' after it has
    been selected. (LP: #1130472)

  [ Automatic PS uploader ]
  * Automatic snapshot from revision 142

 -- Automatic PS uploader <ps-jenkins@lists.canonical.com>  Fri, 22 Feb 2013 00:02:36 +0000

autopilot (1.2daily13.02.14-0ubuntu1) raring; urgency=low

  [ Thomi Richards ]
  * Autopilot needs to give better feedback when it cannot launch a test
    application (LP: #1122371)

  [ Automatic PS uploader ]
  * Automatic snapshot from revision 138

 -- Automatic PS uploader <ps-jenkins@lists.canonical.com>  Thu, 14 Feb 2013 00:01:51 +0000

autopilot (1.2daily13.02.13-0ubuntu1) raring; urgency=low

  [ Thomi Richards ]
  * Cannot mix unity emulators with application introspection objects
    (LP: #1122658)

  [ Automatic PS uploader ]
  * Automatic snapshot from revision 135

 -- Automatic PS uploader <ps-jenkins@lists.canonical.com>  Wed, 13 Feb 2013 00:01:44 +0000

autopilot (1.2daily13.02.12-0ubuntu1) raring; urgency=low

  [ Thomi Richards ]
  * Autopilot vis floods DBus interface (LP: #1121659)

  [ Automatic PS uploader ]
  * Automatic snapshot from revision 133

 -- Automatic PS uploader <ps-jenkins@lists.canonical.com>  Tue, 12 Feb 2013 00:01:47 +0000

autopilot (1.2daily13.02.08-0ubuntu1) raring; urgency=low

  * Automatic snapshot from revision 130

 -- Automatic PS uploader <ps-jenkins@lists.canonical.com>  Fri, 08 Feb 2013 16:34:22 +0000

autopilot (1.2daily13.02.06-0ubuntu1) raring; urgency=low

  * Automatic snapshot from revision 128

 -- Automatic PS uploader <ps-jenkins@lists.canonical.com>  Wed, 06 Feb 2013 00:00:54 +0000

autopilot (1.2daily13.01.28-0ubuntu1) raring; urgency=low

  [ Thomi Richards ]
  * Autopilot raises an exception when the introspection interface for
    an application cannot be found. (LP: #1104532)

  [ Automatic PS uploader ]
  * Automatic snapshot from revision 123

 -- Automatic PS uploader <ps-jenkins@lists.canonical.com>  Mon, 28 Jan 2013 00:00:55 +0000

autopilot (1.2daily13.01.25-0ubuntu1) raring; urgency=low

  [ Thomi Richards ]
  * Autopilot logging framework is not configured for all commands (LP:
    #1104481)

  [ Automatic PS uploader ]
  * Automatic snapshot from revision 120

 -- Automatic PS uploader <ps-jenkins@lists.canonical.com>  Fri, 25 Jan 2013 00:00:57 +0000

autopilot (1.2daily13.01.23-0ubuntu1) raring; urgency=low

  * Automatic snapshot from revision 118

 -- Automatic PS uploader <ps-jenkins@lists.canonical.com>  Wed, 23 Jan 2013 00:01:01 +0000

autopilot (1.2daily13.01.21-0ubuntu1) raring; urgency=low

  [ Francis Ginther ]
  * Test failures/errors should appear in the verbose log (LP: #1067162)
  * Verbose log contains duplicate entries (LP: #1101418)

  [ Automatic PS uploader ]
  * Automatic snapshot from revision 116

 -- Automatic PS uploader <ps-jenkins@lists.canonical.com>  Mon, 21 Jan 2013 00:00:54 +0000

autopilot (1.2daily13.01.10-0ubuntu1) raring; urgency=low

  [ Thomi Richards ]
  * Cannot easily launch applications with introspection support enabled
    (LP: #1097102)
  * autopilot uses deprecated methods. (LP: #1095865)
  * Help string for 'vis' command is wrong (LP: #1097058)

  [ Automatic PS uploader ]
  * Automatic snapshot from revision 114

  [ Allan LeSage ]
  * Update GTK+ introspection for renamed module (minus '-gtk').

 -- Automatic PS uploader <ps-jenkins@lists.canonical.com>  Thu, 10 Jan 2013 16:12:21 +0000

autopilot (1.2daily12.12.10-0ubuntu1) raring; urgency=low

  [ Didier Roche ]
  * debian/control:
    - update build-dep for latest deps
  * Automatic snapshot from revision 90 (bootstrap):
    - autopilot is checking for gtk2 gconf instead of real  (LP: #1060973)
    - autopilot exits with 0 when a test error-ed (LP: #1050208)
    - Fixes a wrong import of make_proxy_object_from_service_name.
      (LP: #1053023)
    - autopilot crashed with AssertionError in _get_name_from_path(): Path must
      be within the project (LP: #1044701)
    - Adds a man page for autopilot (LP: #1037940)

  [ Thomi Richards ]
  * Autopilot ibus module should use Gir ibus module, not 'python-ibus'
    (LP: #1078917)
  * No timestamp in verbose log (LP: #1067161)
  * Less than (<) keypress emulates as a greater than keypress (>) (LP:
    #1081318)
  * Eventually() should have a variable time delay (LP: #1083435)

  [ Leo Arias ]
  * Typos in getting started page (LP: #1078692)
  * Typo in writing good tests page (LP: #1079129)
  * Typo in docs: responde (LP: #1078680)
  * Typo in docs: autopiolot (LP: #1078683)
  * Typo in running autopilot page (LP: #1078710)

  [ Francis Ginther ]
  * UnicodeDecodeError after test-suite has finished (LP: #1078732)

  [ Martin Mrazik ]
  * UnicodeDecodeError after test-suite has finished (LP: #1078732)

  [ Automatic PS uploader ]
  * Automatic snapshot from revision 111

 -- Automatic PS uploader <ps-jenkins@lists.canonical.com>  Mon, 10 Dec 2012 00:01:06 +0000

autopilot (1.1) quantal; urgency=low

  * Release r64 as 1.1

 -- Sebastien Bacher <seb128@ubuntu.com>  Wed, 29 Aug 2012 11:26:01 +0200

autopilot (0.1.2) quantal; urgency=low

  * Update to trunk r63, fix compizconfig use (lp: #1038844)
  * Depends on python-qt4

 -- Sebastien Bacher <seb128@ubuntu.com>  Tue, 21 Aug 2012 14:52:30 +0200

autopilot (0.1.1) quantal; urgency=low

  * add python-setuptools build-dep

 -- Didier Roche <didrocks@ubuntu.com>  Fri, 17 Aug 2012 11:40:24 +0200

autopilot (0.1) quantal; urgency=low

  * Initial Release.

 -- Didier Roche <didrocks@ubuntu.com>  Fri, 17 Aug 2012 10:03:58 +0200<|MERGE_RESOLUTION|>--- conflicted
+++ resolved
@@ -1,7 +1,3 @@
-<<<<<<< HEAD
-autopilot (1.5.0+15.04.20141031-0ubuntu1) vivid; urgency=low
-
-=======
 autopilot (1.5.0) UNRELEASED; urgency=medium
 
   * Fix for desktop file name change (lp:1411096)
@@ -14,7 +10,6 @@
 
 autopilot (1.5.0+15.04.20141031-0ubuntu1) vivid; urgency=low
 
->>>>>>> f5dbefca
   [ Thomi Richards ]
   * Autopilot release: - Add support for large timestamps - Add per-test
     timeouts - Add press duration to touch clicks - Improved logging -
@@ -136,7 +131,7 @@
   * Remove python2 packages and dependencies, as they're now handled by the
     autopilot-legacy source package. (lp: #1308661)
   * Autopilot vis tool can now search the introspection tree. (lp: #1097392)
-  * Autopilot vis tool can now draw a transparent overlay over the selected 
+  * Autopilot vis tool can now draw a transparent overlay over the selected
     widget.
   * Autopilot vis tool now shows the root of the introspection tree (lp: #1298600)
   * Autopilot vis tool can now be launched from the unity dash.
@@ -270,7 +265,7 @@
 
 autopilot (1.4+14.04.20140310.1-0ubuntu1) trusty; urgency=low
 
-  * 
+  *
 
  -- Ubuntu daily release <ps-jenkins@lists.canonical.com>  Mon, 10 Mar 2014 19:39:00 +0000
 
