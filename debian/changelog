--- conflicted
+++ resolved
@@ -1,11 +1,10 @@
-<<<<<<< HEAD
 autopilot (1.4-0ubuntu1) saucy; urgency=low
 
   [ Thomi Richards ]
   * Update to new DBus wire protocol, bump autopilot version number.
 
  -- Thomi Richards <thomi.richards@canonical.com>  Fri, 16 Aug 2013 08:47:12 +1200
-=======
+
 autopilot (1.3.1+13.10.20130906.1-0ubuntu1) saucy; urgency=low
 
   [ Christopher Lee ]
@@ -16,7 +15,6 @@
   * Automatic snapshot from revision 321
 
  -- Ubuntu daily release <ps-jenkins@lists.canonical.com>  Fri, 06 Sep 2013 10:03:57 +0000
->>>>>>> dd5f1548
 
 autopilot (1.3.1+13.10.20130904-0ubuntu1) saucy; urgency=low
 
