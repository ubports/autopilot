<<<<<<< HEAD
autopilot (1.4-0ubuntu1) saucy; urgency=low

  [ Thomi Richards ]
  * Update to new DBus wire protocol, bump autopilot version number.

 -- Thomi Richards <thomi.richards@canonical.com>  Fri, 16 Aug 2013 08:47:12 +1200
=======
autopilot (1.3.1+13.10.20130904-0ubuntu1) saucy; urgency=low

  [ Andy Doan ]
  * make autopilot-touch require libautopilot-qt This is pretty much
    required for all touch testing and will allow libautopilot-qt to be
    included in our read-only system-images.

  [ Ubuntu daily release ]
  * Automatic snapshot from revision 319

 -- Ubuntu daily release <ps-jenkins@lists.canonical.com>  Wed, 04 Sep 2013 02:04:15 +0000

autopilot (1.3.1+13.10.20130830-0ubuntu1) saucy; urgency=low

  [ Martin Pitt ]
  * Miscellaneous packaging fixes: - Drop unused python-zeitgeist
    dependency - Add missing debhelper tokens - Add missing python-gi
    build dependency to fix FTBFS - debian/copyright: Update to 1.0
    standard - Bump Standards-Version to 3.9.4.

  [ Ubuntu daily release ]
  * Automatic snapshot from revision 317

 -- Ubuntu daily release <ps-jenkins@lists.canonical.com>  Fri, 30 Aug 2013 02:04:00 +0000
>>>>>>> fc9a1430

autopilot (1.3.1+13.10.20130827-0ubuntu1) saucy; urgency=low

  [ Alexander Sack ]
  * Fix autopilot udev rules. Use SYMLINK= instead of NAME= to prevent
    udev falling over. This most likely will fix autopilot unity8 having
    issues with accessing /dev/uinput as phablet user. Fix: systemd-
    udevd[554]: NAME=autopilot-uinput ignored, kernel device nodes can
    not be renamed; please fix it in /lib/udev/rules.d/61-autopilot-
    uinput.rules:2 See autopilot failing:
    https://jenkins.qa.ubuntu.com/job/saucy-touch-maguro-smoke-unity8-
    autopilot/lastSuccessfulBuild/artifact/clientlogs/dmesg.log.

  [ Ubuntu daily release ]
  * Automatic snapshot from revision 315

 -- Ubuntu daily release <ps-jenkins@lists.canonical.com>  Tue, 27 Aug 2013 10:04:03 +0000

autopilot (1.3.1+13.10.20130823-0ubuntu1) saucy; urgency=low

  [ Christopher Lee ]
  * Adds the Ubuntu Keyboard OSK as an input backend .

  [ Ubuntu daily release ]
  * Automatic snapshot from revision 313

 -- Ubuntu daily release <ps-jenkins@lists.canonical.com>  Fri, 23 Aug 2013 06:04:06 +0000

autopilot (1.3.1+13.10.20130812-0ubuntu1) saucy; urgency=low

  [ Andrea Azzarone ]
  * Fix wait_until_application_is_running function adapting it to new
    bamf dbus paths. (LP: #1211174)

  [ Ubuntu daily release ]
  * Automatic snapshot from revision 311

 -- Ubuntu daily release <ps-jenkins@lists.canonical.com>  Mon, 12 Aug 2013 18:04:09 +0000

autopilot (1.3.1+13.10.20130809.4-0ubuntu1) saucy; urgency=low

  [ Thomi Richards ]
  * log message fix. (LP: #1209449)

  [ Ubuntu daily release ]
  * Automatic snapshot from revision 309

 -- Ubuntu daily release <ps-jenkins@lists.canonical.com>  Fri, 09 Aug 2013 14:58:47 +0000

autopilot (1.3.1+13.10.20130809-0ubuntu1) saucy; urgency=low

  [ Thomi Richards ]
  * Fix parameter matching for special characters. (LP: #1209029)

  [ Christopher Lee ]
  * Fix parameter matching for special characters. (LP: #1209029)

  [ Ubuntu daily release ]
  * Automatic snapshot from revision 307

 -- Ubuntu daily release <ps-jenkins@lists.canonical.com>  Fri, 09 Aug 2013 00:02:14 +0000

autopilot (1.3.1+13.10.20130808-0ubuntu1) saucy; urgency=low

  [ chris.gagnon ]
  * convert strings in dbus introspection waitfor function to unicode,
    use unicode(e) when returning a mismatch instead of str(e). (LP:
    #1207116)

  [ Ubuntu daily release ]
  * Automatic snapshot from revision 305

 -- Ubuntu daily release <ps-jenkins@lists.canonical.com>  Thu, 08 Aug 2013 00:01:11 +0000

autopilot (1.3.1+13.10.20130803-0ubuntu1) saucy; urgency=low

  [ chris.gagnon ]
  * add autopilot version to log when using autopilot run. (LP:
    #1201202)

  [ Ubuntu daily release ]
  * Automatic snapshot from revision 303

 -- Ubuntu daily release <ps-jenkins@lists.canonical.com>  Sat, 03 Aug 2013 00:02:02 +0000

autopilot (1.3.1+13.10.20130801-0ubuntu1) saucy; urgency=low

  [ Brandon Schaefer ]
  * Restarting IBus each time we change the engines causes tests to fail
    in the new version of IBus (1.5). Its also not needed anymore, as we
    can add things to the engine with out needing a restart.

  [ Ubuntu daily release ]
  * Automatic snapshot from revision 301

 -- Ubuntu daily release <ps-jenkins@lists.canonical.com>  Thu, 01 Aug 2013 00:02:24 +0000

autopilot (1.3.1+13.10.20130731-0ubuntu1) saucy; urgency=low

  [ Thomi Richards ]
  * Make autopilot give a better error message if the application exits
    before the test is done. (LP: #1206408)

  [ Andrea Azzarone ]
  * Use the unityshell key binding to enable/disable show desktop.

  [ Ubuntu daily release ]
  * Automatic snapshot from revision 299

 -- Ubuntu daily release <ps-jenkins@lists.canonical.com>  Wed, 31 Jul 2013 00:01:59 +0000

autopilot (1.3.1+13.10.20130730-0ubuntu1) saucy; urgency=low

  [ Christopher Lee ]
  * Added extra details regarding running/listing local copy of the code
    to the docs. (LP: #1205987)
  * Allows test author to pass custom dbus bus path to
    launch_test_application. (LP: #1206011)

  [ Ubuntu daily release ]
  * Automatic snapshot from revision 296

 -- Ubuntu daily release <ps-jenkins@lists.canonical.com>  Tue, 30 Jul 2013 00:02:01 +0000

autopilot (1.3.1+13.10.20130727-0ubuntu1) saucy; urgency=low

  [ Christopher Lee ]
  * Better errors when searching to create a proxy object and the
    process no longer is running. (LP: #1198277)

  [ Ubuntu daily release ]
  * Automatic snapshot from revision 293

 -- Ubuntu daily release <ps-jenkins@lists.canonical.com>  Sat, 27 Jul 2013 00:02:50 +0000

autopilot (1.3.1+13.10.20130726-0ubuntu1) saucy; urgency=low

  [ Thomi Richards ]
  * Fix final PEP8 violations in autopilot source tree.

  [ Ubuntu daily release ]
  * Automatic snapshot from revision 291

 -- Ubuntu daily release <ps-jenkins@lists.canonical.com>  Fri, 26 Jul 2013 00:02:04 +0000

autopilot (1.3.1+13.10.20130725-0ubuntu1) saucy; urgency=low

  [ Thomi Richards ]
  * Fix several trivial issues raised by pyflakes.

  [ Michał Sawicz ]
  * Add support for "\n" in the UInput keyboard backend. (LP: #1203788)

  [ Christopher Lee ]
  * Some minor additions to the autopilot documentation effort.
  * pep8 fixes.

  [ Ubuntu daily release ]
  * Automatic snapshot from revision 289

 -- Ubuntu daily release <ps-jenkins@lists.canonical.com>  Thu, 25 Jul 2013 00:02:28 +0000

autopilot (1.3.1+13.10.20130724.1-0ubuntu1) saucy; urgency=low

  [ Thomi Richards ]
  * Add mouse log message. (LP: #1203613)
  * Update Pointer wrapper coordinates when performing drag operation on
    a touch device. (LP: #1203808)
  * Fix failing tests. (LP: #1204031)

  [ Leo Arias ]
  * Fixed pep8 errors in autopilot/tests/unit, part 1. (LP: #1201057)
  * Fixed pep8 errors in autopilot/tests/unit, part 2. (LP: #1201057)
  * Fixed pep8 errors in the autopilot folder. (LP: #1201057)

  [ Christopher Lee ]
  * Fixes bug 1203716 where patch_environment didn't cleanup after
    itself. (LP: #1203716)

  [ Ubuntu daily release ]
  * Automatic snapshot from revision 284

 -- Ubuntu daily release <ps-jenkins@lists.canonical.com>  Wed, 24 Jul 2013 07:35:34 +0000

autopilot (1.3.1+13.10.20130722-0ubuntu1) saucy; urgency=low

  [ Christopher Lee ]
  * Silence non fatal error message from logs when attempting to import
    Gdk. (LP: #1202609)
  * Update autopilot desktop depends gir gtk from 2.0 -> 3.0.

  [ Ubuntu daily release ]
  * Automatic snapshot from revision 276

 -- Ubuntu daily release <ps-jenkins@lists.canonical.com>  Mon, 22 Jul 2013 00:02:15 +0000

autopilot (1.3.1+13.10.20130717-0ubuntu1) saucy; urgency=low

  [ Christopher Lee ]
  * Fixes bug where the proxy process object wasn't being set properly.
    (LP: #1200560)

  [ Ubuntu daily release ]
  * Automatic snapshot from revision 273

 -- Ubuntu daily release <ps-jenkins@lists.canonical.com>  Wed, 17 Jul 2013 00:02:12 +0000

autopilot (1.3.1+13.10.20130715-0ubuntu1) saucy; urgency=low

  [ Leo Arias ]
  * Fixed pep8 errors in autopilot/input. (LP: #1201057)
  * Fixed pep8 errors in autopilot/process and autopilot/matchers. (LP:
    #1201057)
  * Fixed pep8 errors in autopilto/vis and autopilot/display. (LP:
    #1201057)
  * Fixed pep8 errors in autopilot/introspection. (LP: #1201057)
  * Fixed pep8 errors in autopilot/functional. (LP: #1201057)

  [ Ubuntu daily release ]
  * Automatic snapshot from revision 271

 -- Ubuntu daily release <ps-jenkins@lists.canonical.com>  Mon, 15 Jul 2013 00:01:56 +0000

autopilot (1.3.1+13.10.20130712-0ubuntu1) saucy; urgency=low

  [ Łukasz 'sil2100' Zemczak ]
  * I don't like it, but it's the easiest way - make autopilot-touch
    Arch: any and make the python-ubuntu-platform-api [armhf] dependent.

  [ Ubuntu daily release ]
  * Automatic snapshot from revision 265

 -- Ubuntu daily release <ps-jenkins@lists.canonical.com>  Fri, 12 Jul 2013 00:02:34 +0000

autopilot (1.3.1+13.10.20130710-0ubuntu1) saucy; urgency=low

  [ Jean-Baptiste Lallement ]
  * Adds option --record-options to 'run' command to pass additional
    arguments to recordmydesktop. (LP: #1197384)

  [ Thomi Richards ]
  * Various documentation fixes. (LP: #1198227)
  * Fix custom emulator dbus address caching. (LP: #1197911)

  [ Leo Arias ]
  * Fix custom emulator dbus address caching. (LP: #1197911)

  [ Christopher Lee ]
  * Test logger no longer assumes it will only be used once per test.
    (LP: #1197993)
  * Fix on_test_end class methods. (LP: #1197989)
  * Fixed nested testcases giving grief for video recording. (LP:
    #1189654, #1198807)

  [ Ubuntu daily release ]
  * Automatic snapshot from revision 263

 -- Ubuntu daily release <ps-jenkins@lists.canonical.com>  Wed, 10 Jul 2013 06:22:52 +0000

autopilot (1.3.1+13.10.20130703-0ubuntu1) saucy; urgency=low

  [ Thomi Richards ]
  * More docs for autopilot.

  [ Ubuntu daily release ]
  * Automatic snapshot from revision 256

 -- Ubuntu daily release <ps-jenkins@lists.canonical.com>  Wed, 03 Jul 2013 00:01:38 +0000

autopilot (1.3.1+13.10.20130701-0ubuntu1) saucy; urgency=low

  [ Leo Arias ]
  * Cast to int the destination point when moving the mouse. (LP:
    #1195499)

  [ Ubuntu daily release ]
  * Automatic snapshot from revision 254

 -- Ubuntu daily release <ps-jenkins@lists.canonical.com>  Mon, 01 Jul 2013 00:02:36 +0000

autopilot (1.3.1+13.10.20130628-0ubuntu1) saucy; urgency=low

  [ Leo Arias ]
  * Added to the tutorial the step to pass the custom emulator as an
    argument to the launch_test_application method. (LP: #1195092)

  [ Ubuntu daily release ]
  * Automatic snapshot from revision 252

 -- Ubuntu daily release <ps-jenkins@lists.canonical.com>  Fri, 28 Jun 2013 00:01:36 +0000

autopilot (1.3.1+13.10.20130627-0ubuntu1) saucy; urgency=low

  [ Thomi Richards ]
  * Autopilot will now check dbus wire protocol version.

  [ Christopher Lee ]
  * Public API for getting a proxy object for a launched application.
    (LP: #1176150)

  [ Ubuntu daily release ]
  * Automatic snapshot from revision 250

 -- Ubuntu daily release <ps-jenkins@lists.canonical.com>  Thu, 27 Jun 2013 00:01:52 +0000

autopilot (1.3.1daily13.06.25-0ubuntu1) saucy; urgency=low

  [ Christopher Lee ]
  * Make sure the Custom emulators _Backend is set when creating an
    introspection object. (LP: #1191164)

  [ Ubuntu daily release ]
  * Automatic snapshot from revision 247

 -- Ubuntu daily release <ps-jenkins@lists.canonical.com>  Tue, 25 Jun 2013 00:01:13 +0000

autopilot (1.3.1daily13.06.15-0ubuntu1) saucy; urgency=low

  [ chris.gagnon ]
  * add how to contribute documentation. (LP: #1188396)

  [ Ubuntu daily release ]
  * Automatic snapshot from revision 245

 -- Ubuntu daily release <ps-jenkins@lists.canonical.com>  Sat, 15 Jun 2013 00:02:27 +0000

autopilot (1.3.1daily13.06.13-0ubuntu1) saucy; urgency=low

  [ Francis Ginther ]
  * Extends the getting_started tutorial by adding content for "A Test
    with Interaction" and "The Eventually Matcher" sections.

  [ Christopher Lee ]
  * Added an extra check so that a 'failing' test wasn't recorded if it
    was in fact a skipping test. (LP: #1189655)

  [ Ubuntu daily release ]
  * Automatic snapshot from revision 243

 -- Ubuntu daily release <ps-jenkins@lists.canonical.com>  Thu, 13 Jun 2013 00:02:39 +0000

autopilot (1.3.1daily13.06.12-0ubuntu1) saucy; urgency=low

  [ Thomi Richards ]
  * Bump version number to 1.3.1, thereby releasing this milestone.

  [ Nick Dedekind ]
  * Fixed mouse X&Y co-ordinates using _mouse instead of _device.

  [ Ubuntu daily release ]
  * Automatic snapshot from revision 240

 -- Ubuntu daily release <ps-jenkins@lists.canonical.com>  Wed, 12 Jun 2013 00:03:23 +0000

autopilot (1.3daily13.06.05-0ubuntu2) saucy; urgency=low

  * autopilot-touch only suggests python-ubuntu-platform-api for now.
    It's not in distro and we need that requirement to be fulfilled to
    have unity 7, 100 scopes and the touch stack to distro.

 -- Didier Roche <didrocks@ubuntu.com>  Fri, 07 Jun 2013 13:33:46 +0200

autopilot (1.3daily13.06.05-0ubuntu1) saucy; urgency=low

  [ Barry Warsaw ]
  * Ship tests in a separate binary package. (LP: #1170105)

  [ chris.gagnon ]
  * add click_object to mouse. (LP: #1175328)
  * Add option to run tests in random order. (LP: #1175327)
  * don't delete the /tmp/autopilot folder during functional tests if it
    already exists lp:1182755. (LP: #1182755)
  * don't require -r if -rd is used fixes lp:1183618. (LP: #1183618)
  * make autopilot vis use utf8 instead of ascii. (LP: #1185991)
  * Add tests around autopilot video recording command line parameters.

  [ Didier Roche ]
  * don't create circular dependency. python-autopilot should recommends
    -desktop or -touch autopilot, but don't dep on them.

  [ Leo Arias ]
  * Fixed typo: AutopilotProxyObect -> AutopilotProxyObject. (LP:
    #1173404)

  [ Christopher Lee ]
  * Add otto directive, for use in the documentation.
  * Changes to xpathselect mean that the dbus tuple returns the objects
    full path (was just the object name). (LP: #1155351)
  * autopilot.introspection get_application_launcher potentially calls
    exit(1) if it fails to detect the application launcher. This
    shouldn't exit but do something else (probably raise an exception?).
    (LP: #1171290)
  * Fix launch_test_application so it can launch applications from
    $PATH. (LP: #1171298)
  * Fix several autopilot tests. (LP: #1171294)
  * Queries are now recursive from the node itself, not the root. (LP:
    #1144288)
  * Fixes bug lp:1174552 Within testcase change self.screen_geo to
    self.display. (LP: #1174552)
  * Within AutopilotTestCase, delay creation of input devices, display
    and process manager until required.
  * autopilot.clipboard now only imports the Gdk, Gtk modules when the
    method is actually called.
  * Fixed exception being thrown by bamf process manager, twas a
    spelling/import error. (LP: #1174831)
  * Two minor fixes to allow the Unity 3d tests to work with autopilot
    1.3.
  * Fixes expceptions thrown due to dbuss sessions created before
    gobject main loop. (LP: #1175668)
  * Add a package with the tracepoint module. (LP: #1177612)
  * Fixes bug https://bugs.launchpad.net/autopilot/+bug/1178014. . (LP:
    #1178014)
  * Fixed an autopilot test and added debugging logging to uinput
    backend.
  * Added --just-suites option to list. Tests also included. (LP:
    #1175825)
  * Adding functionality to have code that runs after a test runs (after
    the tests addCleanup) as well as before. (LP: #1184491)
  * Fixes a couple of places where code wasn't updated with the recent
    cleanup/start/end test code execution changes. . (LP: #1185790)

  [ Thomi Richards ]
  * _pick_variant now raises an exception when requested backend was not
    available. (LP: #1169355)
  * Recommand installation of libautopilot-gtk and libautopilot-qt. (LP:
    #1158983)
  * Several documentation fixes.
  * Document test scenarios for autopilot.
  * Add otto directive, for use in the documentation.
  * Ship tests in a separate binary package. (LP: #1170105)
  * Fix exception formatting. (LP: #1171303)
  * Autopilot can now test itself. Adds tests for the input stack. (LP:
    #1171292)
  * Fix copyright headers in all files. (LP: #1171279)
  * Make it easier to specify an introspection type. (LP: #1172914)
  * Additional porting documents.
  * Add documentation for the DBusIntrospectionObject class.
  * Split vis tool. (LP: #1174587)
  * Changes to Dbus address backend code to make it easier to get a
    proxy object from a dbus address. (LP: #1174425)
  * Fix UInput code to work with the latest python-evdev package, and
    added the Pointer class to unify the Mouse and Touch interfaces.
    (LP: #1169363)
  * Make sure applications are closed quickly. (LP: #1174931)
  * Clean up input stacks.
  * Make the X11 display module fail to initialise if the display
    information cannot be retrieved. (LP: #1175663)
  * Change autopilot packaging to only install packages required on each
    platform. (LP: #1175694)
  * Remove the explicit dependency checking code in bin/autopilot.
  * Remove the un-used check_depends function.
  * Fix input uinput backend to pick up the correct display backend.
  * Fix a typo in the autopilot-touch metapackage.
  * Split tests into unit and functional tests. Make sure unit tests are
    run as part of the package build. (LP: #1037937)
  * Install python-autopilot-vis when installing the autopilot-desktop
    package.
  * Pass additional arguments to application being launched. (LP:
    #1177107)
  * X11 mouse emulator will not move to values far off the screens left
    side edge.
  * Update packaging control files to reflect the new test layout.
  * Add a package with the tracepoint module. (LP: #1177612)
  * fix bug lp:1180124 - don't patch PYTHONPATH when we're running from
    /usr/ somewhere, and don't explicitly patch it in the functional
    test suite. (LP: #1180124)
  * Fix several packaging bugs. (LP: #1180209, #1180210, #1180207)
  * Branch for fixing the latest failing autopilot tests.
  * Allow keyboards to be created outside the test case runs, useful for
    testing. (LP: #1182303)
  * Disable processmanager snapshotting if there's no processmanager on
    the current platform. (LP: #1182488)
  * Define a method for defining custom emulator base classes.
  * Add more documentation (basic tutorial).
  * Add a -v, --version command line option. (LP: #1183700)
  * Add python-evdev dependency to autopilot-desktop. (LP: #1183955)

  [ Francis Ginther ]
  * Add udev rules to create an autopilot specific uinput dev node owned
    by the autopilot group. (LP: #1143038)
  * Allow fallback to /dev/uinput if /dev/autopilot-uinput does not
    exist. The touch image does not support udev and therefore does not
    have /dev/autopilot-udev. It does have /dev/uinput. So the solution
    is to fallback and attempt to use /dev/uinput. This should be a
    short-term workaround until the touch images enable udev support.
    (LP: #1180864)

  [ Łukasz 'sil2100' Zemczak ]
  * Branch for fixing the latest failing autopilot tests.
  * I think we should use qmlviewer instead of qmlscene in tests of
    autopilot - it's safer, as other qt tests use Qt4 anyway.
  * This is stupid but... we need to check A LOT of cases to really know
    if qmlscene/qmlviewer is installed, especially when qtchooser is
    used. qtchooser makes it all much more complicated because using
    'which' is not enough, since it installs its wrappers to /usr/bin.
    We do that since we want to be distro independent.

  [ Ubuntu daily release ]
  * Automatic snapshot from revision 236

 -- Ubuntu daily release <ps-jenkins@lists.canonical.com>  Wed, 05 Jun 2013 00:02:45 +0000

autopilot (1.3daily13.05.31ubuntu.unity.next-0ubuntu1) raring; urgency=low

  [ chris.gagnon ]
  * make autopilot vis use utf8 instead of ascii. (LP: #1185991)
  * Add tests around autopilot video recording command line parameters.

  [ Christopher Lee ]
  * Adding functionality to have code that runs after a test runs (after
    the tests addCleanup) as well as before. (LP: #1184491)
  * Fixes a couple of places where code wasn't updated with the recent
    cleanup/start/end test code execution changes. . (LP: #1185790)

  [ Ubuntu daily release ]
  * Automatic snapshot from revision 234 (ubuntu-unity/next)

 -- Ubuntu daily release <ps-jenkins@lists.canonical.com>  Fri, 31 May 2013 00:01:40 +0000

autopilot (1.3daily13.05.30ubuntu.unity.next-0ubuntu1) raring; urgency=low

  [ Didier Roche ]
  * don't create circular dependency. python-autopilot should recommends
    -desktop or -touch autopilot, but don't dep on them.

  [ Łukasz 'sil2100' Zemczak ]
  * This is stupid but... we need to check A LOT of cases to really know
    if qmlscene/qmlviewer is installed, especially when qtchooser is
    used. qtchooser makes it all much more complicated because using
    'which' is not enough, since it installs its wrappers to /usr/bin.
    We do that since we want to be distro independent.

  [ Ubuntu daily release ]
  * Automatic snapshot from revision 229 (ubuntu-unity/next)

 -- Ubuntu daily release <ps-jenkins@lists.canonical.com>  Thu, 30 May 2013 00:02:02 +0000

autopilot (1.3daily13.05.29ubuntu.unity.next-0ubuntu1) raring; urgency=low

  [ Thomi Richards ]
  * Define a method for defining custom emulator base classes.
  * Add more documentation (basic tutorial).
  * Add a -v, --version command line option. (LP: #1183700)
  * Add python-evdev dependency to autopilot-desktop. (LP: #1183955)

  [ chris.gagnon ]
  * don't delete the /tmp/autopilot folder during functional tests if it
    already exists lp:1182755. (LP: #1182755)
  * don't require -r if -rd is used fixes lp:1183618. (LP: #1183618)

  [ Łukasz 'sil2100' Zemczak ]
  * I think we should use qmlviewer instead of qmlscene in tests of
    autopilot - it's safer, as other qt tests use Qt4 anyway.

  [ Ubuntu daily release ]
  * Automatic snapshot from revision 226 (ubuntu-unity/next)

 -- Ubuntu daily release <ps-jenkins@lists.canonical.com>  Wed, 29 May 2013 00:02:21 +0000

autopilot (1.3daily13.05.23ubuntu.unity.next-0ubuntu1) raring; urgency=low

  [ Thomi Richards ]
  * Disable processmanager snapshotting if there's no processmanager on
    the current platform. (LP: #1182488)

  [ chris.gagnon ]
  * Add option to run tests in random order. (LP: #1175327)

  [ Ubuntu daily release ]
  * Automatic snapshot from revision 218 (ubuntu-unity/next)

 -- Ubuntu daily release <ps-jenkins@lists.canonical.com>  Thu, 23 May 2013 00:01:44 +0000

autopilot (1.3daily13.05.22.1ubuntu.unity.next-0ubuntu1) raring; urgency=low

  [ Łukasz 'sil2100' Zemczak ]
  * debian/control:
    - Add missing dependencies to python-autopilot-tests required for running
      the tests

  [ Thomi Richards ]
  * fix bug lp:1180124 - don't patch PYTHONPATH when we're running from
    /usr/ somewhere, and don't explicitly patch it in the functional
    test suite. (LP: #1180124)
  * Fix several packaging bugs. (LP: #1180209, #1180210, #1180207)
  * Branch for fixing the latest failing autopilot tests.
  * Allow keyboards to be created outside the test case runs, useful for
    testing. (LP: #1182303)

  [ Francis Ginther ]
  * Allow fallback to /dev/uinput if /dev/autopilot-uinput does not
    exist. The touch image does not support udev and therefore does not
    have /dev/autopilot-udev. It does have /dev/uinput. So the solution
    is to fallback and attempt to use /dev/uinput. This should be a
    short-term workaround until the touch images enable udev support.
    (LP: #1180864)

  [ chris.gagnon ]
  * add click_object to mouse. (LP: #1175328)

  [ Christopher Lee ]
  * Fixes bug https://bugs.launchpad.net/autopilot/+bug/1178014. . (LP:
    #1178014)
  * Fixed an autopilot test and added debugging logging to uinput
    backend.
  * Added --just-suites option to list. Tests also included. (LP:
    #1175825)

  [ Łukasz 'sil2100' Zemczak ]
  * Branch for fixing the latest failing autopilot tests.

  [ Ubuntu daily release ]
  * Automatic snapshot from revision 215 (ubuntu-unity/next)

 -- Ubuntu daily release <ps-jenkins@lists.canonical.com>  Wed, 22 May 2013 09:55:30 +0000

autopilot (1.3daily13.05.10ubuntu.unity.next-0ubuntu1) raring; urgency=low

  [ Thomi Richards ]
  * Enable support for lttng tracing in autopilot (LP: #1177612)

  [ Francis Ginther ]
  * Autopilot needs to be run as root to access /dev/uinput (LP:
    #1143038)

  [ Thomi Richards <thomi.richards@canonical.com>, Christopher Lee ]
  * Enable support for lttng tracing in autopilot (LP: #1177612)

  [ Ubuntu daily release ]
  * Automatic snapshot from revision 204 (ubuntu-unity/next)

 -- Ubuntu daily release <ps-jenkins@lists.canonical.com>  Fri, 10 May 2013 00:01:08 +0000

autopilot (1.3daily13.05.08ubuntu.unity.next-0ubuntu1) raring; urgency=low

  [ Thomi Richards ]
  * Autopilot launch command does not support passing arguments to
    launched applications (LP: #1177107)

  [ Ubuntu daily release ]
  * Automatic snapshot from revision 200 (ubuntu-unity/next)

 -- Ubuntu daily release <ps-jenkins@lists.canonical.com>  Wed, 08 May 2013 00:01:01 +0000

autopilot (1.3daily13.05.07ubuntu.unity.next-0ubuntu1) raring; urgency=low

  [ Thomi Richards ]
  * split tests into headless and "all" (LP: #1037937)

  [ Ubuntu daily release ]
  * Automatic snapshot from revision 197 (ubuntu-unity/next)

 -- Ubuntu daily release <ps-jenkins@lists.canonical.com>  Tue, 07 May 2013 00:01:09 +0000

autopilot (1.3daily13.05.06ubuntu.unity.next-0ubuntu1) raring; urgency=low

  * Automatic snapshot from revision 194 (ubuntu-unity/next)

 -- Ubuntu daily release <ps-jenkins@lists.canonical.com>  Mon, 06 May 2013 00:01:03 +0000

autopilot (1.3daily13.05.03ubuntu.unity.next-0ubuntu1) raring; urgency=low

  [ Thomi Richards ]
  * Create version 1.3 (LP: #1168971)

  [ Sebastien Bacher ]
  * use wrong mahjongg.desktop name (LP: #1165003)

  [ Thomi Richards <thomi.richards@canonical.com>, Barry Warsaw ]
  * Autopilot tests need to be packaged separately (LP: #1170105)

  [ Leo Arias ]
  * Typo on code: ApplicationProxyObect (LP: #1173404)

  [ Christopher Lee ]
  * Cannot launch test applications that are in $PATH (LP: #1171298)
  * autopilot.introspection get_application_launcher calls exit(1) (LP:
    #1171290)
  * DBus wire protocol changes required (LP: #1155351)
  * Bamf backend of Process Manager start_app is raises Exception (LP:
    #1174831)
  * It should be possible to search the object tree recursively starting
    from a given node (LP: #1144288)
  * AutopilotTestCase.screen_geo needst o be renamed (LP: #1174552)
  * DbusSessions created before the GObject main loop causing an
    exception. (LP: #1175668)
  * Autopilot tests are failing (LP: #1171294)

  [ Thomi Richards ]
  * Autopilot copyright header fix (LP: #1171279)
  * Need wrappers that convert from Mouse <-> Touch interfaces (LP:
    #1169363)
  * Asking for a specific autopilot stack backend should either succeed
    or raise an exception (LP: #1169355)
  * Bad formatting on exception (LP: #1171303)
  * Make it easier to select an introspection type. (LP: #1172914)
  * Autopilot picks the X11 display stack on the phablet devices (LP:
    #1175663)
  * must export PYTHONPATH before using autopilot to run it's own tests
    (LP: #1171292)
  * Autopilot tests need to be packaged separately (LP: #1170105)
  * Autopilot is slow to kill Qt apps (LP: #1174931)
  * Split autopilot vis into a separate package (LP: #1174587)
  * Autopilot should not install packages not needed for the current
    platform (LP: #1175694)
  * Autopilot to support applications from more than one session bus
    (LP: #1174425)
  * Autopilot doesn't depend on or recommend introspection libs (LP:
    #1158983)

  [ Ubuntu daily release ]
  * Automatic snapshot from revision 191 (ubuntu-unity/next)

 -- Ubuntu daily release <ps-jenkins@lists.canonical.com>  Fri, 03 May 2013 00:01:17 +0000

autopilot (1.2daily13.04.09-0ubuntu1) raring; urgency=low

  * Automatic snapshot from revision 158

 -- Ubuntu daily release <ps-jenkins@lists.canonical.com>  Tue, 09 Apr 2013 00:02:08 +0000

autopilot (1.2daily13.04.08-0ubuntu1) raring; urgency=low

  [ Sebastien Bacher ]
  * use wrong mahjongg.desktop name (LP: #1165003)

  [ Ubuntu daily release ]
  * Automatic snapshot from revision 157

 -- Ubuntu daily release <ps-jenkins@lists.canonical.com>  Mon, 08 Apr 2013 00:02:11 +0000

autopilot (1.2daily13.03.26-0ubuntu1) raring; urgency=low

  * Automatic snapshot from revision 155

 -- Ubuntu daily release <ps-jenkins@lists.canonical.com>  Tue, 26 Mar 2013 00:01:59 +0000

autopilot (1.2daily13.03.21-0ubuntu1) raring; urgency=low

  * Automatic snapshot from revision 153

 -- Ubuntu daily release <ps-jenkins@lists.canonical.com>  Thu, 21 Mar 2013 00:01:46 +0000

autopilot (1.2daily13.03.18-0ubuntu1) raring; urgency=low

  [ Thomi Richards ]
  * Autopilot vis crashes when Qt app returns empty reply for signal and
    method lists (LP: #1155340)

  [ Ubuntu daily release ]
  * Automatic snapshot from revision 150

 -- Ubuntu daily release <ps-jenkins@lists.canonical.com>  Mon, 18 Mar 2013 00:02:01 +0000

autopilot (1.2daily13.03.05-0ubuntu1) raring; urgency=low

  * Automatic snapshot from revision 148

 -- Automatic PS uploader <ps-jenkins@lists.canonical.com>  Tue, 05 Mar 2013 00:01:36 +0000

autopilot (1.2daily13.03.01-0ubuntu1) raring; urgency=low

  * Automatic snapshot from revision 146

 -- Automatic PS uploader <ps-jenkins@lists.canonical.com>  Fri, 01 Mar 2013 00:01:46 +0000

autopilot (1.2daily13.02.25-0ubuntu1) raring; urgency=low

  [ Thomi Richards ]
  * Autopilot does not work with wrapper scripts (LP: #1131405)

  [ Automatic PS uploader ]
  * Automatic snapshot from revision 144

 -- Automatic PS uploader <ps-jenkins@lists.canonical.com>  Mon, 25 Feb 2013 11:05:30 +0000

autopilot (1.2daily13.02.22-0ubuntu1) raring; urgency=low

  [ Thomi Richards ]
  * Autopilot launch tool hides process stdout & stderr (LP: #1130984)
  * Autopilot launch needs to work with non-binary processes (LP:
    #1130986)
  * Cannot expand introspection node in 'autopilot vis' after it has
    been selected. (LP: #1130472)

  [ Automatic PS uploader ]
  * Automatic snapshot from revision 142

 -- Automatic PS uploader <ps-jenkins@lists.canonical.com>  Fri, 22 Feb 2013 00:02:36 +0000

autopilot (1.2daily13.02.14-0ubuntu1) raring; urgency=low

  [ Thomi Richards ]
  * Autopilot needs to give better feedback when it cannot launch a test
    application (LP: #1122371)

  [ Automatic PS uploader ]
  * Automatic snapshot from revision 138

 -- Automatic PS uploader <ps-jenkins@lists.canonical.com>  Thu, 14 Feb 2013 00:01:51 +0000

autopilot (1.2daily13.02.13-0ubuntu1) raring; urgency=low

  [ Thomi Richards ]
  * Cannot mix unity emulators with application introspection objects
    (LP: #1122658)

  [ Automatic PS uploader ]
  * Automatic snapshot from revision 135

 -- Automatic PS uploader <ps-jenkins@lists.canonical.com>  Wed, 13 Feb 2013 00:01:44 +0000

autopilot (1.2daily13.02.12-0ubuntu1) raring; urgency=low

  [ Thomi Richards ]
  * Autopilot vis floods DBus interface (LP: #1121659)

  [ Automatic PS uploader ]
  * Automatic snapshot from revision 133

 -- Automatic PS uploader <ps-jenkins@lists.canonical.com>  Tue, 12 Feb 2013 00:01:47 +0000

autopilot (1.2daily13.02.08-0ubuntu1) raring; urgency=low

  * Automatic snapshot from revision 130

 -- Automatic PS uploader <ps-jenkins@lists.canonical.com>  Fri, 08 Feb 2013 16:34:22 +0000

autopilot (1.2daily13.02.06-0ubuntu1) raring; urgency=low

  * Automatic snapshot from revision 128

 -- Automatic PS uploader <ps-jenkins@lists.canonical.com>  Wed, 06 Feb 2013 00:00:54 +0000

autopilot (1.2daily13.01.28-0ubuntu1) raring; urgency=low

  [ Thomi Richards ]
  * Autopilot raises an exception when the introspection interface for
    an application cannot be found. (LP: #1104532)

  [ Automatic PS uploader ]
  * Automatic snapshot from revision 123

 -- Automatic PS uploader <ps-jenkins@lists.canonical.com>  Mon, 28 Jan 2013 00:00:55 +0000

autopilot (1.2daily13.01.25-0ubuntu1) raring; urgency=low

  [ Thomi Richards ]
  * Autopilot logging framework is not configured for all commands (LP:
    #1104481)

  [ Automatic PS uploader ]
  * Automatic snapshot from revision 120

 -- Automatic PS uploader <ps-jenkins@lists.canonical.com>  Fri, 25 Jan 2013 00:00:57 +0000

autopilot (1.2daily13.01.23-0ubuntu1) raring; urgency=low

  * Automatic snapshot from revision 118

 -- Automatic PS uploader <ps-jenkins@lists.canonical.com>  Wed, 23 Jan 2013 00:01:01 +0000

autopilot (1.2daily13.01.21-0ubuntu1) raring; urgency=low

  [ Francis Ginther ]
  * Test failures/errors should appear in the verbose log (LP: #1067162)
  * Verbose log contains duplicate entries (LP: #1101418)

  [ Automatic PS uploader ]
  * Automatic snapshot from revision 116

 -- Automatic PS uploader <ps-jenkins@lists.canonical.com>  Mon, 21 Jan 2013 00:00:54 +0000

autopilot (1.2daily13.01.10-0ubuntu1) raring; urgency=low

  [ Thomi Richards ]
  * Cannot easily launch applications with introspection support enabled
    (LP: #1097102)
  * autopilot uses deprecated methods. (LP: #1095865)
  * Help string for 'vis' command is wrong (LP: #1097058)

  [ Automatic PS uploader ]
  * Automatic snapshot from revision 114

  [ Allan LeSage ]
  * Update GTK+ introspection for renamed module (minus '-gtk').

 -- Automatic PS uploader <ps-jenkins@lists.canonical.com>  Thu, 10 Jan 2013 16:12:21 +0000

autopilot (1.2daily12.12.10-0ubuntu1) raring; urgency=low

  [ Didier Roche ]
  * debian/control:
    - update build-dep for latest deps
  * Automatic snapshot from revision 90 (bootstrap):
    - autopilot is checking for gtk2 gconf instead of real  (LP: #1060973)
    - autopilot exits with 0 when a test error-ed (LP: #1050208)
    - Fixes a wrong import of make_proxy_object_from_service_name.
      (LP: #1053023)
    - autopilot crashed with AssertionError in _get_name_from_path(): Path must
      be within the project (LP: #1044701)
    - Adds a man page for autopilot (LP: #1037940)

  [ Thomi Richards ]
  * Autopilot ibus module should use Gir ibus module, not 'python-ibus'
    (LP: #1078917)
  * No timestamp in verbose log (LP: #1067161)
  * Less than (<) keypress emulates as a greater than keypress (>) (LP:
    #1081318)
  * Eventually() should have a variable time delay (LP: #1083435)

  [ Leo Arias ]
  * Typos in getting started page (LP: #1078692)
  * Typo in writing good tests page (LP: #1079129)
  * Typo in docs: responde (LP: #1078680)
  * Typo in docs: autopiolot (LP: #1078683)
  * Typo in running autopilot page (LP: #1078710)

  [ Francis Ginther ]
  * UnicodeDecodeError after test-suite has finished (LP: #1078732)

  [ Martin Mrazik ]
  * UnicodeDecodeError after test-suite has finished (LP: #1078732)

  [ Automatic PS uploader ]
  * Automatic snapshot from revision 111

 -- Automatic PS uploader <ps-jenkins@lists.canonical.com>  Mon, 10 Dec 2012 00:01:06 +0000

autopilot (1.1) quantal; urgency=low

  * Release r64 as 1.1

 -- Sebastien Bacher <seb128@ubuntu.com>  Wed, 29 Aug 2012 11:26:01 +0200

autopilot (0.1.2) quantal; urgency=low

  * Update to trunk r63, fix compizconfig use (lp: #1038844)
  * Depends on python-qt4

 -- Sebastien Bacher <seb128@ubuntu.com>  Tue, 21 Aug 2012 14:52:30 +0200

autopilot (0.1.1) quantal; urgency=low

  * add python-setuptools build-dep

 -- Didier Roche <didrocks@ubuntu.com>  Fri, 17 Aug 2012 11:40:24 +0200

autopilot (0.1) quantal; urgency=low

  * Initial Release.

 -- Didier Roche <didrocks@ubuntu.com>  Fri, 17 Aug 2012 10:03:58 +0200<|MERGE_RESOLUTION|>--- conflicted
+++ resolved
@@ -1,11 +1,10 @@
-<<<<<<< HEAD
 autopilot (1.4-0ubuntu1) saucy; urgency=low
 
   [ Thomi Richards ]
   * Update to new DBus wire protocol, bump autopilot version number.
 
  -- Thomi Richards <thomi.richards@canonical.com>  Fri, 16 Aug 2013 08:47:12 +1200
-=======
+
 autopilot (1.3.1+13.10.20130904-0ubuntu1) saucy; urgency=low
 
   [ Andy Doan ]
@@ -30,7 +29,6 @@
   * Automatic snapshot from revision 317
 
  -- Ubuntu daily release <ps-jenkins@lists.canonical.com>  Fri, 30 Aug 2013 02:04:00 +0000
->>>>>>> fc9a1430
 
 autopilot (1.3.1+13.10.20130827-0ubuntu1) saucy; urgency=low
 
