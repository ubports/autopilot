<<<<<<< HEAD
=======
autopilot (1.4+14.04.20140123.1-0ubuntu1) trusty; urgency=low

  [ Barry Warsaw ]
  * Make Autopilot tracepoint extension module compatible with python 3.
    (LP: #1266574)

  [ Christopher Lee ]
  * Handle xml parse exception nicely as well as add some nicer
    logging/feedback.
  * Fixes issues with load_test_suite_from_name.
  * Make autopilot able to run it's own tests again.
  * When setting up logging take into account not all modes/commands
    have a verbose argument.
  * Fixes the issue when listing an non-existent test suite raised an
    uncaught exception. .
  * Minor fix for a failing functional test, now passes under python 2
    and 3.
  * Minor fixup of TypeError in platform docs re: skipping tests.
  * Add details to Faq docs re: launching (click) applications. (LP:
    #1257148)
  * Refactor of the application launching code (incl. tests).
  * Fix issue with launching click app and added 100% unit test to cover
    it.
  * Fixes the issue where test discovery gets confused when there are
    local (in cwd) and system installed tests.

  [ Thomi Richards ]
  * Fix tox.ini config file to restrict flake8 runs to the autopilot/
    directory.
  * Make autopilot fail when no command is specified. (LP: #1255334)
  * Move the contents of the 'autopilot' script into autopilot/run.py,
    and make setuptools generate the autopilot script for us.
  * Make autopilot understand how the "-qt=XXX" option works. (LP:
    #1255405)
  * Handle xml parse exception nicely as well as add some nicer
    logging/feedback.
  * Fix autopilot test case loading. (LP: #1255752, #1255659)
  * Move the BackendException class to solve a circular import.
  * Make autopilot support subunit bytestream output. (LP: #1255662)
  * Make autopilot able to run it's own tests again.
  * Remove an incorrect comment from the source code.
  * Fix some unit tests that were printing to stdout.
  * Lay the groundwork for attaching files to test results.
  * Fix failing tests in python3.
  * Add click package log file to test result. (LP: #1257453)
  * Add a simple shell script that can be used to generate unit test
    coverage for autopilot itself.
  * Add unit tests for common input code.
  * Remove some unused code code in the type support unit tests.
  * Don't include test lines in coverage count.
  * Add a few missing test cases, increase test case coverage.
  * Add unit tests for process snapshot support.
  * A few tweaks to the make_coverage script to make it a bit more
    useful.
  * Fix issue with launching click app and added 100% unit test to cover
    it.
  * Fix eventually matcher so it can match against complex types. (LP:
    #1269984)

  [ Martin Pitt ]
  * Fix initialization of GdkDisplay, to fix crash when accessing
    Window.geometry. (LP: #1258170)
  * tests: Ensure we don't leave remmina and other processes open. (LP:
    #1259721)
  * Don't inherit our stdout to spawned processes, to allow users to
    redirect autopilot's stdout to tee and other programs which wait for
    EOF. (LP: #1259721)
  * Fix functional tests to actually run against the build tree again,
    and fix some of their failures.

  [ Sergio Schvezov ]
  * The generic goldfish target as a upa device.

  [ Dimitri John Ledkov ]
  * Fix emulator template screen size.

 -- Ubuntu daily release <ps-jenkins@lists.canonical.com>  Thu, 23 Jan 2014 23:21:34 +0000

>>>>>>> 5bcdf7c9
autopilot (1.4+14.04.20131125-0ubuntu4) trusty; urgency=medium

  * Seed python3-autopilots on ubuntu touch by default.

 -- Dimitri John Ledkov <xnox@ubuntu.com>  Fri, 10 Jan 2014 00:00:18 +0000

autopilot (1.4+14.04.20131125-0ubuntu3) trusty; urgency=low

  * Cherry-pick resolution constants for the default emulator skin.

 -- Dimitri John Ledkov <xnox@ubuntu.com>  Wed, 18 Dec 2013 13:12:58 +0000

autopilot (1.4+14.04.20131125-0ubuntu2) trusty; urgency=low

  * No-change rebuild for ust.

 -- Mathieu Trudel-Lapierre <mathieu-tl@ubuntu.com>  Fri, 06 Dec 2013 15:08:24 -0500

autopilot (1.4+14.04.20131125-0ubuntu1) trusty; urgency=low

  [ Leo Arias ]
  * On the log_action decorator, do not duplicate the ending period.
    (LP: #1248751)

  [ Robert Bruce Park ]
  * Rename autopilot-py3 to more conventional autopilot3.
  * Drop dependency on python-ubuntu-platform-api, since it does not
    support python3.

  [ Christopher Lee ]
  * Update the osk keyboard backend. . (LP: #1243477)

  [ Thomi Richards ]
  * Add more documentation around object ordering. (LP: #1248336)
  * Add method to wait for a proxy object to be destroyed. (LP:
    #1248782)
  * Fix a bug in the autopilot type system, and add missing unit tests
    for that issue. (LP: #1249096)
  * Add a mockable sleep, so we can run autopilot unit tests quickly.

  [ Martin Pitt ]
  * Add print_tree() introspection method for writing a textual
    representation of the object and all of its children to stdout, a
    file object, or a file name. (LP: #1241323)

  [ Corey Goldberg ]
  * added failfast (-ff|--failfast) command line option to autopilot
    run. (LP: #1248634)

  [ Ubuntu daily release ]
  * Automatic snapshot from revision 368

 -- Ubuntu daily release <ps-jenkins@lists.canonical.com>  Mon, 25 Nov 2013 06:30:17 +0000

autopilot (1.4+14.04.20131106.1-0ubuntu1) trusty; urgency=low

  [ Jean-Baptiste Lallement ]
  * Forward port changes from 1.3.

  [ Marco Trevisan (Treviño) ]
  * Bamf: pass Gdk.Display to GdkX11.X11Window.foreign_new_for_display.
    (LP: #1234478)

  [ Automatic PS uploader ]
  * Remove a spurious log message. (LP: #1227852)

  [ Andy Doan ]
  * Forward port changes from 1.3.

  [ Jamie Strandboge ]
  * Forward port apparmor rules and functional test fixes.

  [ Christopher Lee ]
  * Forward port changes from 1.3.
  * Backout additions for logging when a process dies.
  * Update the autopilot funcational tests so they work under python 3.
    (LP: #1232973)
  * Changes how the proxy objects are created so the inheritance is
    correct . (LP: #1230046)
  * Keyboard backends: Add alias so Backspace and BackSpace work. . (LP:
    #1237675)
  * Fixes issue where a classes _Backend can be None causes uncaught
    exceptions. (LP: #1233972)
  * Add details to select_many docs re: order of objects returned not
    guaranteed. (LP: #1248336)

  [ Thomi Richards ]
  * Forward port changes from 1.3.
  * Remove a spurious log message. (LP: #1227852)
  * Forward port apparmor rules and functional test fixes.
  * Fix a missing test dependency, and add more logging when a process
    exits before we find the introspection interface.
  * Fix 1.4 documentation to include type ids in the examples. (LP:
    #1230038)
  * Forward port wait_select_single method (and associated changes &
    tests) to 1.4. (LP: #1231694)
  * Update autopilot documentation to fix porting guide, and add several
    objects to the documentation index. (LP: #1231690, #1230038)
  * Add support for 3D points. (LP: #1227131)
  * Make the default help text more useful. (LP: #1224771)
  * Add a warning when an autopilot query returns many items, and should
    probably be optimised. (LP: #1227830)
  * Update packaging details so upgrading from 1.3 -> 1.4 is seamless.
    (LP: #1227797)
  * Log an 'info' message when we set an environment variable, and when
    we delete one. (LP: #1236097)
  * Changes how the proxy objects are created so the inheritance is
    correct . (LP: #1230046)
  * Fixes issue where a classes _Backend can be None causes uncaught
    exceptions. (LP: #1233972)
  * Make client-side attribute reprs the same as their python types.
    (LP: #1237039)
  * Use the 'six' python module to help us get python 2/3 compatibility,
    rather than rolling our own. (LP: #1238257)
  * Fix documentation next/prev links. (LP: #1231690, #1239493,
    #1230038)
  * Add documentation for the autopilot type support for 3D points.

  [ Martin Pitt ]
  * Forward port changes from 1.3.

  [ Corey Goldberg ]
  * add tox config and packaging fixes.
  * added flake8 static test from tox and fixed lint errors.
  * unit tests only from tox.
  * make sphinx docs pretty.
  * updates and minor fixes to documentation. also added a short README.

  [ Leo Arias ]
  * Added the logging annotation to be used on emulators.

  [ Ubuntu daily release ]
  * Automatic snapshot from revision 357

 -- Ubuntu daily release <ps-jenkins@lists.canonical.com>  Wed, 06 Nov 2013 10:04:12 +0000

autopilot (1.4+14.04.20130917ubuntu.unity.next-0ubuntu1) saucy; urgency=low

  [ Thomi Richards ]
  * Fix powerpc dependency issue. (LP: #1223044)

  [ Marco Trevisan (Treviño) ]
  * keybindings: add unity window/{left,right}_maximize key binding.
    (LP: #992697)

  [ Ubuntu daily release ]
  * Automatic snapshot from revision 325 (ubuntu-unity/next)

 -- Ubuntu daily release <ps-jenkins@lists.canonical.com>  Tue, 17 Sep 2013 04:24:51 +0000

autopilot (1.4-0ubuntu1) saucy; urgency=low

  [ Thomi Richards ]
  * Update to new DBus wire protocol, bump autopilot version number.

 -- Thomi Richards <thomi.richards@canonical.com>  Fri, 16 Aug 2013 08:47:12 +1200

autopilot (1.3.1+13.10.20131003.1-0ubuntu2) trusty; urgency=low

  * No change rebuild to pick up liblttng-ust2.

 -- Mathieu Trudel-Lapierre <mathieu-tl@ubuntu.com>  Wed, 30 Oct 2013 16:24:04 -0700

autopilot (1.3.1+13.10.20131003.1-0ubuntu1) saucy; urgency=low

  [ Thomi Richards ]
  * Fix attribute error in click package support.
  * Remove a spurious log message. (LP: #1227852)
  * Fix several functional tests.
  * Fix a missing test dependency, and add more logging when a process
    exits before we find the introspection interface. (LP: #1229034)
  * Add a warning when an autopilot query returns many items, and should
    probably be optimised. (LP: #1227830)

  [ Jamie Strandboge ]
  * Adds the apparmor rule needed for click package testing.

  [ Christopher Lee ]
  * Backout additions for logging when a process dies.
  * Changes how the proxy objects are created so the inheritance is
    correct. (LP: #1230046)
  * Fixes issue where a classes _Backend can be None causes uncaught
    exceptions. (LP: #1233972)

  [ Ubuntu daily release ]
  * Automatic snapshot from revision 343

 -- Ubuntu daily release <ps-jenkins@lists.canonical.com>  Thu, 03 Oct 2013 09:40:57 +0000

autopilot (1.3.1+13.10.20130918-0ubuntu1) saucy; urgency=low

  [ Jean-Baptiste Lallement ]
  * Added autopilot-sandbox-run to run autopilot tests in a 'fake' X
    server. Xephyr and Xvfb are supported. (LP: #1226070)

  [ Thomi Richards ]
  * kzgdiparg ugp srgp s r ua. (LP: #1205204)
  * Add support for click packages. (LP: #1212833)
  * Update StateNotFoundErrror exception to give more informative
    messages. (LP: #1225701)
  * Fix select_single inconsistency. (LP: #1225692)
  * Create wait_select_single method. (LP: #1223428)
  * Add test case for applications that exit with SIGABRT when launched
    with autopilot.
  * Back out changes that would break test case compatibility. (LP:
    #1226505)
  * Performance improvments for launching and closing applications under
    test with autopilot. (LP: #1218636)

  [ Andy Doan ]
  * Add support for click packages. (LP: #1212833)

  [ Christopher Lee ]
  * commit message. (LP: #1205949)

  [ Martin Pitt ]
  * Add bamfdaemon to autopilot-desktop dependencies, to avoid long
    delays when running autopilot in minimal environments. (LP:
    #1224970)

  [ Ubuntu daily release ]
  * Automatic snapshot from revision 333

 -- Ubuntu daily release <ps-jenkins@lists.canonical.com>  Wed, 18 Sep 2013 06:03:34 +0000

autopilot (1.3.1+13.10.20130906.1-0ubuntu1) saucy; urgency=low

  [ Christopher Lee ]
  * This addition adds a checking mechanism that will fail a test if the
    mouse is caught in an endless loop. (LP: #1220494)

  [ Ubuntu daily release ]
  * Automatic snapshot from revision 321

 -- Ubuntu daily release <ps-jenkins@lists.canonical.com>  Fri, 06 Sep 2013 10:03:57 +0000

autopilot (1.3.1+13.10.20130904-0ubuntu1) saucy; urgency=low

  [ Andy Doan ]
  * make autopilot-touch require libautopilot-qt This is pretty much
    required for all touch testing and will allow libautopilot-qt to be
    included in our read-only system-images.

  [ Ubuntu daily release ]
  * Automatic snapshot from revision 319

 -- Ubuntu daily release <ps-jenkins@lists.canonical.com>  Wed, 04 Sep 2013 02:04:15 +0000

autopilot (1.3.1+13.10.20130830-0ubuntu1) saucy; urgency=low

  [ Martin Pitt ]
  * Miscellaneous packaging fixes: - Drop unused python-zeitgeist
    dependency - Add missing debhelper tokens - Add missing python-gi
    build dependency to fix FTBFS - debian/copyright: Update to 1.0
    standard - Bump Standards-Version to 3.9.4.

  [ Ubuntu daily release ]
  * Automatic snapshot from revision 317

 -- Ubuntu daily release <ps-jenkins@lists.canonical.com>  Fri, 30 Aug 2013 02:04:00 +0000

autopilot (1.3.1+13.10.20130827-0ubuntu1) saucy; urgency=low

  [ Alexander Sack ]
  * Fix autopilot udev rules. Use SYMLINK= instead of NAME= to prevent
    udev falling over. This most likely will fix autopilot unity8 having
    issues with accessing /dev/uinput as phablet user. Fix: systemd-
    udevd[554]: NAME=autopilot-uinput ignored, kernel device nodes can
    not be renamed; please fix it in /lib/udev/rules.d/61-autopilot-
    uinput.rules:2 See autopilot failing:
    https://jenkins.qa.ubuntu.com/job/saucy-touch-maguro-smoke-unity8-
    autopilot/lastSuccessfulBuild/artifact/clientlogs/dmesg.log.

  [ Ubuntu daily release ]
  * Automatic snapshot from revision 315

 -- Ubuntu daily release <ps-jenkins@lists.canonical.com>  Tue, 27 Aug 2013 10:04:03 +0000

autopilot (1.3.1+13.10.20130823-0ubuntu1) saucy; urgency=low

  [ Christopher Lee ]
  * Adds the Ubuntu Keyboard OSK as an input backend .

  [ Ubuntu daily release ]
  * Automatic snapshot from revision 313

 -- Ubuntu daily release <ps-jenkins@lists.canonical.com>  Fri, 23 Aug 2013 06:04:06 +0000

autopilot (1.3.1+13.10.20130812-0ubuntu1) saucy; urgency=low

  [ Andrea Azzarone ]
  * Fix wait_until_application_is_running function adapting it to new
    bamf dbus paths. (LP: #1211174)

  [ Ubuntu daily release ]
  * Automatic snapshot from revision 311

 -- Ubuntu daily release <ps-jenkins@lists.canonical.com>  Mon, 12 Aug 2013 18:04:09 +0000

autopilot (1.3.1+13.10.20130809.4-0ubuntu1) saucy; urgency=low

  [ Thomi Richards ]
  * log message fix. (LP: #1209449)

  [ Ubuntu daily release ]
  * Automatic snapshot from revision 309

 -- Ubuntu daily release <ps-jenkins@lists.canonical.com>  Fri, 09 Aug 2013 14:58:47 +0000

autopilot (1.3.1+13.10.20130809-0ubuntu1) saucy; urgency=low

  [ Thomi Richards ]
  * Fix parameter matching for special characters. (LP: #1209029)

  [ Christopher Lee ]
  * Fix parameter matching for special characters. (LP: #1209029)

  [ Ubuntu daily release ]
  * Automatic snapshot from revision 307

 -- Ubuntu daily release <ps-jenkins@lists.canonical.com>  Fri, 09 Aug 2013 00:02:14 +0000

autopilot (1.3.1+13.10.20130808-0ubuntu1) saucy; urgency=low

  [ chris.gagnon ]
  * convert strings in dbus introspection waitfor function to unicode,
    use unicode(e) when returning a mismatch instead of str(e). (LP:
    #1207116)

  [ Ubuntu daily release ]
  * Automatic snapshot from revision 305

 -- Ubuntu daily release <ps-jenkins@lists.canonical.com>  Thu, 08 Aug 2013 00:01:11 +0000

autopilot (1.3.1+13.10.20130803-0ubuntu1) saucy; urgency=low

  [ chris.gagnon ]
  * add autopilot version to log when using autopilot run. (LP:
    #1201202)

  [ Ubuntu daily release ]
  * Automatic snapshot from revision 303

 -- Ubuntu daily release <ps-jenkins@lists.canonical.com>  Sat, 03 Aug 2013 00:02:02 +0000

autopilot (1.3.1+13.10.20130801-0ubuntu1) saucy; urgency=low

  [ Brandon Schaefer ]
  * Restarting IBus each time we change the engines causes tests to fail
    in the new version of IBus (1.5). Its also not needed anymore, as we
    can add things to the engine with out needing a restart.

  [ Ubuntu daily release ]
  * Automatic snapshot from revision 301

 -- Ubuntu daily release <ps-jenkins@lists.canonical.com>  Thu, 01 Aug 2013 00:02:24 +0000

autopilot (1.3.1+13.10.20130731-0ubuntu1) saucy; urgency=low

  [ Thomi Richards ]
  * Make autopilot give a better error message if the application exits
    before the test is done. (LP: #1206408)

  [ Andrea Azzarone ]
  * Use the unityshell key binding to enable/disable show desktop.

  [ Ubuntu daily release ]
  * Automatic snapshot from revision 299

 -- Ubuntu daily release <ps-jenkins@lists.canonical.com>  Wed, 31 Jul 2013 00:01:59 +0000

autopilot (1.3.1+13.10.20130730-0ubuntu1) saucy; urgency=low

  [ Christopher Lee ]
  * Added extra details regarding running/listing local copy of the code
    to the docs. (LP: #1205987)
  * Allows test author to pass custom dbus bus path to
    launch_test_application. (LP: #1206011)

  [ Ubuntu daily release ]
  * Automatic snapshot from revision 296

 -- Ubuntu daily release <ps-jenkins@lists.canonical.com>  Tue, 30 Jul 2013 00:02:01 +0000

autopilot (1.3.1+13.10.20130727-0ubuntu1) saucy; urgency=low

  [ Christopher Lee ]
  * Better errors when searching to create a proxy object and the
    process no longer is running. (LP: #1198277)

  [ Ubuntu daily release ]
  * Automatic snapshot from revision 293

 -- Ubuntu daily release <ps-jenkins@lists.canonical.com>  Sat, 27 Jul 2013 00:02:50 +0000

autopilot (1.3.1+13.10.20130726-0ubuntu1) saucy; urgency=low

  [ Thomi Richards ]
  * Fix final PEP8 violations in autopilot source tree.

  [ Ubuntu daily release ]
  * Automatic snapshot from revision 291

 -- Ubuntu daily release <ps-jenkins@lists.canonical.com>  Fri, 26 Jul 2013 00:02:04 +0000

autopilot (1.3.1+13.10.20130725-0ubuntu1) saucy; urgency=low

  [ Thomi Richards ]
  * Fix several trivial issues raised by pyflakes.

  [ Michał Sawicz ]
  * Add support for "\n" in the UInput keyboard backend. (LP: #1203788)

  [ Christopher Lee ]
  * Some minor additions to the autopilot documentation effort.
  * pep8 fixes.

  [ Ubuntu daily release ]
  * Automatic snapshot from revision 289

 -- Ubuntu daily release <ps-jenkins@lists.canonical.com>  Thu, 25 Jul 2013 00:02:28 +0000

autopilot (1.3.1+13.10.20130724.1-0ubuntu1) saucy; urgency=low

  [ Thomi Richards ]
  * Add mouse log message. (LP: #1203613)
  * Update Pointer wrapper coordinates when performing drag operation on
    a touch device. (LP: #1203808)
  * Fix failing tests. (LP: #1204031)

  [ Leo Arias ]
  * Fixed pep8 errors in autopilot/tests/unit, part 1. (LP: #1201057)
  * Fixed pep8 errors in autopilot/tests/unit, part 2. (LP: #1201057)
  * Fixed pep8 errors in the autopilot folder. (LP: #1201057)

  [ Christopher Lee ]
  * Fixes bug 1203716 where patch_environment didn't cleanup after
    itself. (LP: #1203716)

  [ Ubuntu daily release ]
  * Automatic snapshot from revision 284

 -- Ubuntu daily release <ps-jenkins@lists.canonical.com>  Wed, 24 Jul 2013 07:35:34 +0000

autopilot (1.3.1+13.10.20130722-0ubuntu1) saucy; urgency=low

  [ Christopher Lee ]
  * Silence non fatal error message from logs when attempting to import
    Gdk. (LP: #1202609)
  * Update autopilot desktop depends gir gtk from 2.0 -> 3.0.

  [ Ubuntu daily release ]
  * Automatic snapshot from revision 276

 -- Ubuntu daily release <ps-jenkins@lists.canonical.com>  Mon, 22 Jul 2013 00:02:15 +0000

autopilot (1.3.1+13.10.20130717-0ubuntu1) saucy; urgency=low

  [ Christopher Lee ]
  * Fixes bug where the proxy process object wasn't being set properly.
    (LP: #1200560)

  [ Ubuntu daily release ]
  * Automatic snapshot from revision 273

 -- Ubuntu daily release <ps-jenkins@lists.canonical.com>  Wed, 17 Jul 2013 00:02:12 +0000

autopilot (1.3.1+13.10.20130715-0ubuntu1) saucy; urgency=low

  [ Leo Arias ]
  * Fixed pep8 errors in autopilot/input. (LP: #1201057)
  * Fixed pep8 errors in autopilot/process and autopilot/matchers. (LP:
    #1201057)
  * Fixed pep8 errors in autopilto/vis and autopilot/display. (LP:
    #1201057)
  * Fixed pep8 errors in autopilot/introspection. (LP: #1201057)
  * Fixed pep8 errors in autopilot/functional. (LP: #1201057)

  [ Ubuntu daily release ]
  * Automatic snapshot from revision 271

 -- Ubuntu daily release <ps-jenkins@lists.canonical.com>  Mon, 15 Jul 2013 00:01:56 +0000

autopilot (1.3.1+13.10.20130712-0ubuntu1) saucy; urgency=low

  [ Łukasz 'sil2100' Zemczak ]
  * I don't like it, but it's the easiest way - make autopilot-touch
    Arch: any and make the python-ubuntu-platform-api [armhf] dependent.

  [ Ubuntu daily release ]
  * Automatic snapshot from revision 265

 -- Ubuntu daily release <ps-jenkins@lists.canonical.com>  Fri, 12 Jul 2013 00:02:34 +0000

autopilot (1.3.1+13.10.20130710-0ubuntu1) saucy; urgency=low

  [ Jean-Baptiste Lallement ]
  * Adds option --record-options to 'run' command to pass additional
    arguments to recordmydesktop. (LP: #1197384)

  [ Thomi Richards ]
  * Various documentation fixes. (LP: #1198227)
  * Fix custom emulator dbus address caching. (LP: #1197911)

  [ Leo Arias ]
  * Fix custom emulator dbus address caching. (LP: #1197911)

  [ Christopher Lee ]
  * Test logger no longer assumes it will only be used once per test.
    (LP: #1197993)
  * Fix on_test_end class methods. (LP: #1197989)
  * Fixed nested testcases giving grief for video recording. (LP:
    #1189654, #1198807)

  [ Ubuntu daily release ]
  * Automatic snapshot from revision 263

 -- Ubuntu daily release <ps-jenkins@lists.canonical.com>  Wed, 10 Jul 2013 06:22:52 +0000

autopilot (1.3.1+13.10.20130703-0ubuntu1) saucy; urgency=low

  [ Thomi Richards ]
  * More docs for autopilot.

  [ Ubuntu daily release ]
  * Automatic snapshot from revision 256

 -- Ubuntu daily release <ps-jenkins@lists.canonical.com>  Wed, 03 Jul 2013 00:01:38 +0000

autopilot (1.3.1+13.10.20130701-0ubuntu1) saucy; urgency=low

  [ Leo Arias ]
  * Cast to int the destination point when moving the mouse. (LP:
    #1195499)

  [ Ubuntu daily release ]
  * Automatic snapshot from revision 254

 -- Ubuntu daily release <ps-jenkins@lists.canonical.com>  Mon, 01 Jul 2013 00:02:36 +0000

autopilot (1.3.1+13.10.20130628-0ubuntu1) saucy; urgency=low

  [ Leo Arias ]
  * Added to the tutorial the step to pass the custom emulator as an
    argument to the launch_test_application method. (LP: #1195092)

  [ Ubuntu daily release ]
  * Automatic snapshot from revision 252

 -- Ubuntu daily release <ps-jenkins@lists.canonical.com>  Fri, 28 Jun 2013 00:01:36 +0000

autopilot (1.3.1+13.10.20130627-0ubuntu1) saucy; urgency=low

  [ Thomi Richards ]
  * Autopilot will now check dbus wire protocol version.

  [ Christopher Lee ]
  * Public API for getting a proxy object for a launched application.
    (LP: #1176150)

  [ Ubuntu daily release ]
  * Automatic snapshot from revision 250

 -- Ubuntu daily release <ps-jenkins@lists.canonical.com>  Thu, 27 Jun 2013 00:01:52 +0000

autopilot (1.3.1daily13.06.25-0ubuntu1) saucy; urgency=low

  [ Christopher Lee ]
  * Make sure the Custom emulators _Backend is set when creating an
    introspection object. (LP: #1191164)

  [ Ubuntu daily release ]
  * Automatic snapshot from revision 247

 -- Ubuntu daily release <ps-jenkins@lists.canonical.com>  Tue, 25 Jun 2013 00:01:13 +0000

autopilot (1.3.1daily13.06.15-0ubuntu1) saucy; urgency=low

  [ chris.gagnon ]
  * add how to contribute documentation. (LP: #1188396)

  [ Ubuntu daily release ]
  * Automatic snapshot from revision 245

 -- Ubuntu daily release <ps-jenkins@lists.canonical.com>  Sat, 15 Jun 2013 00:02:27 +0000

autopilot (1.3.1daily13.06.13-0ubuntu1) saucy; urgency=low

  [ Francis Ginther ]
  * Extends the getting_started tutorial by adding content for "A Test
    with Interaction" and "The Eventually Matcher" sections.

  [ Christopher Lee ]
  * Added an extra check so that a 'failing' test wasn't recorded if it
    was in fact a skipping test. (LP: #1189655)

  [ Ubuntu daily release ]
  * Automatic snapshot from revision 243

 -- Ubuntu daily release <ps-jenkins@lists.canonical.com>  Thu, 13 Jun 2013 00:02:39 +0000

autopilot (1.3.1daily13.06.12-0ubuntu1) saucy; urgency=low

  [ Thomi Richards ]
  * Bump version number to 1.3.1, thereby releasing this milestone.

  [ Nick Dedekind ]
  * Fixed mouse X&Y co-ordinates using _mouse instead of _device.

  [ Ubuntu daily release ]
  * Automatic snapshot from revision 240

 -- Ubuntu daily release <ps-jenkins@lists.canonical.com>  Wed, 12 Jun 2013 00:03:23 +0000

autopilot (1.3daily13.06.05-0ubuntu2) saucy; urgency=low

  * autopilot-touch only suggests python-ubuntu-platform-api for now.
    It's not in distro and we need that requirement to be fulfilled to
    have unity 7, 100 scopes and the touch stack to distro.

 -- Didier Roche <didrocks@ubuntu.com>  Fri, 07 Jun 2013 13:33:46 +0200

autopilot (1.3daily13.06.05-0ubuntu1) saucy; urgency=low

  [ Barry Warsaw ]
  * Ship tests in a separate binary package. (LP: #1170105)

  [ chris.gagnon ]
  * add click_object to mouse. (LP: #1175328)
  * Add option to run tests in random order. (LP: #1175327)
  * don't delete the /tmp/autopilot folder during functional tests if it
    already exists lp:1182755. (LP: #1182755)
  * don't require -r if -rd is used fixes lp:1183618. (LP: #1183618)
  * make autopilot vis use utf8 instead of ascii. (LP: #1185991)
  * Add tests around autopilot video recording command line parameters.

  [ Didier Roche ]
  * don't create circular dependency. python-autopilot should recommends
    -desktop or -touch autopilot, but don't dep on them.

  [ Leo Arias ]
  * Fixed typo: AutopilotProxyObect -> AutopilotProxyObject. (LP:
    #1173404)

  [ Christopher Lee ]
  * Add otto directive, for use in the documentation.
  * Changes to xpathselect mean that the dbus tuple returns the objects
    full path (was just the object name). (LP: #1155351)
  * autopilot.introspection get_application_launcher potentially calls
    exit(1) if it fails to detect the application launcher. This
    shouldn't exit but do something else (probably raise an exception?).
    (LP: #1171290)
  * Fix launch_test_application so it can launch applications from
    $PATH. (LP: #1171298)
  * Fix several autopilot tests. (LP: #1171294)
  * Queries are now recursive from the node itself, not the root. (LP:
    #1144288)
  * Fixes bug lp:1174552 Within testcase change self.screen_geo to
    self.display. (LP: #1174552)
  * Within AutopilotTestCase, delay creation of input devices, display
    and process manager until required.
  * autopilot.clipboard now only imports the Gdk, Gtk modules when the
    method is actually called.
  * Fixed exception being thrown by bamf process manager, twas a
    spelling/import error. (LP: #1174831)
  * Two minor fixes to allow the Unity 3d tests to work with autopilot
    1.3.
  * Fixes expceptions thrown due to dbuss sessions created before
    gobject main loop. (LP: #1175668)
  * Add a package with the tracepoint module. (LP: #1177612)
  * Fixes bug https://bugs.launchpad.net/autopilot/+bug/1178014. . (LP:
    #1178014)
  * Fixed an autopilot test and added debugging logging to uinput
    backend.
  * Added --just-suites option to list. Tests also included. (LP:
    #1175825)
  * Adding functionality to have code that runs after a test runs (after
    the tests addCleanup) as well as before. (LP: #1184491)
  * Fixes a couple of places where code wasn't updated with the recent
    cleanup/start/end test code execution changes. . (LP: #1185790)

  [ Thomi Richards ]
  * _pick_variant now raises an exception when requested backend was not
    available. (LP: #1169355)
  * Recommand installation of libautopilot-gtk and libautopilot-qt. (LP:
    #1158983)
  * Several documentation fixes.
  * Document test scenarios for autopilot.
  * Add otto directive, for use in the documentation.
  * Ship tests in a separate binary package. (LP: #1170105)
  * Fix exception formatting. (LP: #1171303)
  * Autopilot can now test itself. Adds tests for the input stack. (LP:
    #1171292)
  * Fix copyright headers in all files. (LP: #1171279)
  * Make it easier to specify an introspection type. (LP: #1172914)
  * Additional porting documents.
  * Add documentation for the DBusIntrospectionObject class.
  * Split vis tool. (LP: #1174587)
  * Changes to Dbus address backend code to make it easier to get a
    proxy object from a dbus address. (LP: #1174425)
  * Fix UInput code to work with the latest python-evdev package, and
    added the Pointer class to unify the Mouse and Touch interfaces.
    (LP: #1169363)
  * Make sure applications are closed quickly. (LP: #1174931)
  * Clean up input stacks.
  * Make the X11 display module fail to initialise if the display
    information cannot be retrieved. (LP: #1175663)
  * Change autopilot packaging to only install packages required on each
    platform. (LP: #1175694)
  * Remove the explicit dependency checking code in bin/autopilot.
  * Remove the un-used check_depends function.
  * Fix input uinput backend to pick up the correct display backend.
  * Fix a typo in the autopilot-touch metapackage.
  * Split tests into unit and functional tests. Make sure unit tests are
    run as part of the package build. (LP: #1037937)
  * Install python-autopilot-vis when installing the autopilot-desktop
    package.
  * Pass additional arguments to application being launched. (LP:
    #1177107)
  * X11 mouse emulator will not move to values far off the screens left
    side edge.
  * Update packaging control files to reflect the new test layout.
  * Add a package with the tracepoint module. (LP: #1177612)
  * fix bug lp:1180124 - don't patch PYTHONPATH when we're running from
    /usr/ somewhere, and don't explicitly patch it in the functional
    test suite. (LP: #1180124)
  * Fix several packaging bugs. (LP: #1180209, #1180210, #1180207)
  * Branch for fixing the latest failing autopilot tests.
  * Allow keyboards to be created outside the test case runs, useful for
    testing. (LP: #1182303)
  * Disable processmanager snapshotting if there's no processmanager on
    the current platform. (LP: #1182488)
  * Define a method for defining custom emulator base classes.
  * Add more documentation (basic tutorial).
  * Add a -v, --version command line option. (LP: #1183700)
  * Add python-evdev dependency to autopilot-desktop. (LP: #1183955)

  [ Francis Ginther ]
  * Add udev rules to create an autopilot specific uinput dev node owned
    by the autopilot group. (LP: #1143038)
  * Allow fallback to /dev/uinput if /dev/autopilot-uinput does not
    exist. The touch image does not support udev and therefore does not
    have /dev/autopilot-udev. It does have /dev/uinput. So the solution
    is to fallback and attempt to use /dev/uinput. This should be a
    short-term workaround until the touch images enable udev support.
    (LP: #1180864)

  [ Łukasz 'sil2100' Zemczak ]
  * Branch for fixing the latest failing autopilot tests.
  * I think we should use qmlviewer instead of qmlscene in tests of
    autopilot - it's safer, as other qt tests use Qt4 anyway.
  * This is stupid but... we need to check A LOT of cases to really know
    if qmlscene/qmlviewer is installed, especially when qtchooser is
    used. qtchooser makes it all much more complicated because using
    'which' is not enough, since it installs its wrappers to /usr/bin.
    We do that since we want to be distro independent.

  [ Ubuntu daily release ]
  * Automatic snapshot from revision 236

 -- Ubuntu daily release <ps-jenkins@lists.canonical.com>  Wed, 05 Jun 2013 00:02:45 +0000

autopilot (1.3daily13.05.31ubuntu.unity.next-0ubuntu1) raring; urgency=low

  [ chris.gagnon ]
  * make autopilot vis use utf8 instead of ascii. (LP: #1185991)
  * Add tests around autopilot video recording command line parameters.

  [ Christopher Lee ]
  * Adding functionality to have code that runs after a test runs (after
    the tests addCleanup) as well as before. (LP: #1184491)
  * Fixes a couple of places where code wasn't updated with the recent
    cleanup/start/end test code execution changes. . (LP: #1185790)

  [ Ubuntu daily release ]
  * Automatic snapshot from revision 234 (ubuntu-unity/next)

 -- Ubuntu daily release <ps-jenkins@lists.canonical.com>  Fri, 31 May 2013 00:01:40 +0000

autopilot (1.3daily13.05.30ubuntu.unity.next-0ubuntu1) raring; urgency=low

  [ Didier Roche ]
  * don't create circular dependency. python-autopilot should recommends
    -desktop or -touch autopilot, but don't dep on them.

  [ Łukasz 'sil2100' Zemczak ]
  * This is stupid but... we need to check A LOT of cases to really know
    if qmlscene/qmlviewer is installed, especially when qtchooser is
    used. qtchooser makes it all much more complicated because using
    'which' is not enough, since it installs its wrappers to /usr/bin.
    We do that since we want to be distro independent.

  [ Ubuntu daily release ]
  * Automatic snapshot from revision 229 (ubuntu-unity/next)

 -- Ubuntu daily release <ps-jenkins@lists.canonical.com>  Thu, 30 May 2013 00:02:02 +0000

autopilot (1.3daily13.05.29ubuntu.unity.next-0ubuntu1) raring; urgency=low

  [ Thomi Richards ]
  * Define a method for defining custom emulator base classes.
  * Add more documentation (basic tutorial).
  * Add a -v, --version command line option. (LP: #1183700)
  * Add python-evdev dependency to autopilot-desktop. (LP: #1183955)

  [ chris.gagnon ]
  * don't delete the /tmp/autopilot folder during functional tests if it
    already exists lp:1182755. (LP: #1182755)
  * don't require -r if -rd is used fixes lp:1183618. (LP: #1183618)

  [ Łukasz 'sil2100' Zemczak ]
  * I think we should use qmlviewer instead of qmlscene in tests of
    autopilot - it's safer, as other qt tests use Qt4 anyway.

  [ Ubuntu daily release ]
  * Automatic snapshot from revision 226 (ubuntu-unity/next)

 -- Ubuntu daily release <ps-jenkins@lists.canonical.com>  Wed, 29 May 2013 00:02:21 +0000

autopilot (1.3daily13.05.23ubuntu.unity.next-0ubuntu1) raring; urgency=low

  [ Thomi Richards ]
  * Disable processmanager snapshotting if there's no processmanager on
    the current platform. (LP: #1182488)

  [ chris.gagnon ]
  * Add option to run tests in random order. (LP: #1175327)

  [ Ubuntu daily release ]
  * Automatic snapshot from revision 218 (ubuntu-unity/next)

 -- Ubuntu daily release <ps-jenkins@lists.canonical.com>  Thu, 23 May 2013 00:01:44 +0000

autopilot (1.3daily13.05.22.1ubuntu.unity.next-0ubuntu1) raring; urgency=low

  [ Łukasz 'sil2100' Zemczak ]
  * debian/control:
    - Add missing dependencies to python-autopilot-tests required for running
      the tests

  [ Thomi Richards ]
  * fix bug lp:1180124 - don't patch PYTHONPATH when we're running from
    /usr/ somewhere, and don't explicitly patch it in the functional
    test suite. (LP: #1180124)
  * Fix several packaging bugs. (LP: #1180209, #1180210, #1180207)
  * Branch for fixing the latest failing autopilot tests.
  * Allow keyboards to be created outside the test case runs, useful for
    testing. (LP: #1182303)

  [ Francis Ginther ]
  * Allow fallback to /dev/uinput if /dev/autopilot-uinput does not
    exist. The touch image does not support udev and therefore does not
    have /dev/autopilot-udev. It does have /dev/uinput. So the solution
    is to fallback and attempt to use /dev/uinput. This should be a
    short-term workaround until the touch images enable udev support.
    (LP: #1180864)

  [ chris.gagnon ]
  * add click_object to mouse. (LP: #1175328)

  [ Christopher Lee ]
  * Fixes bug https://bugs.launchpad.net/autopilot/+bug/1178014. . (LP:
    #1178014)
  * Fixed an autopilot test and added debugging logging to uinput
    backend.
  * Added --just-suites option to list. Tests also included. (LP:
    #1175825)

  [ Łukasz 'sil2100' Zemczak ]
  * Branch for fixing the latest failing autopilot tests.

  [ Ubuntu daily release ]
  * Automatic snapshot from revision 215 (ubuntu-unity/next)

 -- Ubuntu daily release <ps-jenkins@lists.canonical.com>  Wed, 22 May 2013 09:55:30 +0000

autopilot (1.3daily13.05.10ubuntu.unity.next-0ubuntu1) raring; urgency=low

  [ Thomi Richards ]
  * Enable support for lttng tracing in autopilot (LP: #1177612)

  [ Francis Ginther ]
  * Autopilot needs to be run as root to access /dev/uinput (LP:
    #1143038)

  [ Thomi Richards <thomi.richards@canonical.com>, Christopher Lee ]
  * Enable support for lttng tracing in autopilot (LP: #1177612)

  [ Ubuntu daily release ]
  * Automatic snapshot from revision 204 (ubuntu-unity/next)

 -- Ubuntu daily release <ps-jenkins@lists.canonical.com>  Fri, 10 May 2013 00:01:08 +0000

autopilot (1.3daily13.05.08ubuntu.unity.next-0ubuntu1) raring; urgency=low

  [ Thomi Richards ]
  * Autopilot launch command does not support passing arguments to
    launched applications (LP: #1177107)

  [ Ubuntu daily release ]
  * Automatic snapshot from revision 200 (ubuntu-unity/next)

 -- Ubuntu daily release <ps-jenkins@lists.canonical.com>  Wed, 08 May 2013 00:01:01 +0000

autopilot (1.3daily13.05.07ubuntu.unity.next-0ubuntu1) raring; urgency=low

  [ Thomi Richards ]
  * split tests into headless and "all" (LP: #1037937)

  [ Ubuntu daily release ]
  * Automatic snapshot from revision 197 (ubuntu-unity/next)

 -- Ubuntu daily release <ps-jenkins@lists.canonical.com>  Tue, 07 May 2013 00:01:09 +0000

autopilot (1.3daily13.05.06ubuntu.unity.next-0ubuntu1) raring; urgency=low

  * Automatic snapshot from revision 194 (ubuntu-unity/next)

 -- Ubuntu daily release <ps-jenkins@lists.canonical.com>  Mon, 06 May 2013 00:01:03 +0000

autopilot (1.3daily13.05.03ubuntu.unity.next-0ubuntu1) raring; urgency=low

  [ Thomi Richards ]
  * Create version 1.3 (LP: #1168971)

  [ Sebastien Bacher ]
  * use wrong mahjongg.desktop name (LP: #1165003)

  [ Thomi Richards <thomi.richards@canonical.com>, Barry Warsaw ]
  * Autopilot tests need to be packaged separately (LP: #1170105)

  [ Leo Arias ]
  * Typo on code: ApplicationProxyObect (LP: #1173404)

  [ Christopher Lee ]
  * Cannot launch test applications that are in $PATH (LP: #1171298)
  * autopilot.introspection get_application_launcher calls exit(1) (LP:
    #1171290)
  * DBus wire protocol changes required (LP: #1155351)
  * Bamf backend of Process Manager start_app is raises Exception (LP:
    #1174831)
  * It should be possible to search the object tree recursively starting
    from a given node (LP: #1144288)
  * AutopilotTestCase.screen_geo needst o be renamed (LP: #1174552)
  * DbusSessions created before the GObject main loop causing an
    exception. (LP: #1175668)
  * Autopilot tests are failing (LP: #1171294)

  [ Thomi Richards ]
  * Autopilot copyright header fix (LP: #1171279)
  * Need wrappers that convert from Mouse <-> Touch interfaces (LP:
    #1169363)
  * Asking for a specific autopilot stack backend should either succeed
    or raise an exception (LP: #1169355)
  * Bad formatting on exception (LP: #1171303)
  * Make it easier to select an introspection type. (LP: #1172914)
  * Autopilot picks the X11 display stack on the phablet devices (LP:
    #1175663)
  * must export PYTHONPATH before using autopilot to run it's own tests
    (LP: #1171292)
  * Autopilot tests need to be packaged separately (LP: #1170105)
  * Autopilot is slow to kill Qt apps (LP: #1174931)
  * Split autopilot vis into a separate package (LP: #1174587)
  * Autopilot should not install packages not needed for the current
    platform (LP: #1175694)
  * Autopilot to support applications from more than one session bus
    (LP: #1174425)
  * Autopilot doesn't depend on or recommend introspection libs (LP:
    #1158983)

  [ Ubuntu daily release ]
  * Automatic snapshot from revision 191 (ubuntu-unity/next)

 -- Ubuntu daily release <ps-jenkins@lists.canonical.com>  Fri, 03 May 2013 00:01:17 +0000

autopilot (1.2daily13.04.09-0ubuntu1) raring; urgency=low

  * Automatic snapshot from revision 158

 -- Ubuntu daily release <ps-jenkins@lists.canonical.com>  Tue, 09 Apr 2013 00:02:08 +0000

autopilot (1.2daily13.04.08-0ubuntu1) raring; urgency=low

  [ Sebastien Bacher ]
  * use wrong mahjongg.desktop name (LP: #1165003)

  [ Ubuntu daily release ]
  * Automatic snapshot from revision 157

 -- Ubuntu daily release <ps-jenkins@lists.canonical.com>  Mon, 08 Apr 2013 00:02:11 +0000

autopilot (1.2daily13.03.26-0ubuntu1) raring; urgency=low

  * Automatic snapshot from revision 155

 -- Ubuntu daily release <ps-jenkins@lists.canonical.com>  Tue, 26 Mar 2013 00:01:59 +0000

autopilot (1.2daily13.03.21-0ubuntu1) raring; urgency=low

  * Automatic snapshot from revision 153

 -- Ubuntu daily release <ps-jenkins@lists.canonical.com>  Thu, 21 Mar 2013 00:01:46 +0000

autopilot (1.2daily13.03.18-0ubuntu1) raring; urgency=low

  [ Thomi Richards ]
  * Autopilot vis crashes when Qt app returns empty reply for signal and
    method lists (LP: #1155340)

  [ Ubuntu daily release ]
  * Automatic snapshot from revision 150

 -- Ubuntu daily release <ps-jenkins@lists.canonical.com>  Mon, 18 Mar 2013 00:02:01 +0000

autopilot (1.2daily13.03.05-0ubuntu1) raring; urgency=low

  * Automatic snapshot from revision 148

 -- Automatic PS uploader <ps-jenkins@lists.canonical.com>  Tue, 05 Mar 2013 00:01:36 +0000

autopilot (1.2daily13.03.01-0ubuntu1) raring; urgency=low

  * Automatic snapshot from revision 146

 -- Automatic PS uploader <ps-jenkins@lists.canonical.com>  Fri, 01 Mar 2013 00:01:46 +0000

autopilot (1.2daily13.02.25-0ubuntu1) raring; urgency=low

  [ Thomi Richards ]
  * Autopilot does not work with wrapper scripts (LP: #1131405)

  [ Automatic PS uploader ]
  * Automatic snapshot from revision 144

 -- Automatic PS uploader <ps-jenkins@lists.canonical.com>  Mon, 25 Feb 2013 11:05:30 +0000

autopilot (1.2daily13.02.22-0ubuntu1) raring; urgency=low

  [ Thomi Richards ]
  * Autopilot launch tool hides process stdout & stderr (LP: #1130984)
  * Autopilot launch needs to work with non-binary processes (LP:
    #1130986)
  * Cannot expand introspection node in 'autopilot vis' after it has
    been selected. (LP: #1130472)

  [ Automatic PS uploader ]
  * Automatic snapshot from revision 142

 -- Automatic PS uploader <ps-jenkins@lists.canonical.com>  Fri, 22 Feb 2013 00:02:36 +0000

autopilot (1.2daily13.02.14-0ubuntu1) raring; urgency=low

  [ Thomi Richards ]
  * Autopilot needs to give better feedback when it cannot launch a test
    application (LP: #1122371)

  [ Automatic PS uploader ]
  * Automatic snapshot from revision 138

 -- Automatic PS uploader <ps-jenkins@lists.canonical.com>  Thu, 14 Feb 2013 00:01:51 +0000

autopilot (1.2daily13.02.13-0ubuntu1) raring; urgency=low

  [ Thomi Richards ]
  * Cannot mix unity emulators with application introspection objects
    (LP: #1122658)

  [ Automatic PS uploader ]
  * Automatic snapshot from revision 135

 -- Automatic PS uploader <ps-jenkins@lists.canonical.com>  Wed, 13 Feb 2013 00:01:44 +0000

autopilot (1.2daily13.02.12-0ubuntu1) raring; urgency=low

  [ Thomi Richards ]
  * Autopilot vis floods DBus interface (LP: #1121659)

  [ Automatic PS uploader ]
  * Automatic snapshot from revision 133

 -- Automatic PS uploader <ps-jenkins@lists.canonical.com>  Tue, 12 Feb 2013 00:01:47 +0000

autopilot (1.2daily13.02.08-0ubuntu1) raring; urgency=low

  * Automatic snapshot from revision 130

 -- Automatic PS uploader <ps-jenkins@lists.canonical.com>  Fri, 08 Feb 2013 16:34:22 +0000

autopilot (1.2daily13.02.06-0ubuntu1) raring; urgency=low

  * Automatic snapshot from revision 128

 -- Automatic PS uploader <ps-jenkins@lists.canonical.com>  Wed, 06 Feb 2013 00:00:54 +0000

autopilot (1.2daily13.01.28-0ubuntu1) raring; urgency=low

  [ Thomi Richards ]
  * Autopilot raises an exception when the introspection interface for
    an application cannot be found. (LP: #1104532)

  [ Automatic PS uploader ]
  * Automatic snapshot from revision 123

 -- Automatic PS uploader <ps-jenkins@lists.canonical.com>  Mon, 28 Jan 2013 00:00:55 +0000

autopilot (1.2daily13.01.25-0ubuntu1) raring; urgency=low

  [ Thomi Richards ]
  * Autopilot logging framework is not configured for all commands (LP:
    #1104481)

  [ Automatic PS uploader ]
  * Automatic snapshot from revision 120

 -- Automatic PS uploader <ps-jenkins@lists.canonical.com>  Fri, 25 Jan 2013 00:00:57 +0000

autopilot (1.2daily13.01.23-0ubuntu1) raring; urgency=low

  * Automatic snapshot from revision 118

 -- Automatic PS uploader <ps-jenkins@lists.canonical.com>  Wed, 23 Jan 2013 00:01:01 +0000

autopilot (1.2daily13.01.21-0ubuntu1) raring; urgency=low

  [ Francis Ginther ]
  * Test failures/errors should appear in the verbose log (LP: #1067162)
  * Verbose log contains duplicate entries (LP: #1101418)

  [ Automatic PS uploader ]
  * Automatic snapshot from revision 116

 -- Automatic PS uploader <ps-jenkins@lists.canonical.com>  Mon, 21 Jan 2013 00:00:54 +0000

autopilot (1.2daily13.01.10-0ubuntu1) raring; urgency=low

  [ Thomi Richards ]
  * Cannot easily launch applications with introspection support enabled
    (LP: #1097102)
  * autopilot uses deprecated methods. (LP: #1095865)
  * Help string for 'vis' command is wrong (LP: #1097058)

  [ Automatic PS uploader ]
  * Automatic snapshot from revision 114

  [ Allan LeSage ]
  * Update GTK+ introspection for renamed module (minus '-gtk').

 -- Automatic PS uploader <ps-jenkins@lists.canonical.com>  Thu, 10 Jan 2013 16:12:21 +0000

autopilot (1.2daily12.12.10-0ubuntu1) raring; urgency=low

  [ Didier Roche ]
  * debian/control:
    - update build-dep for latest deps
  * Automatic snapshot from revision 90 (bootstrap):
    - autopilot is checking for gtk2 gconf instead of real  (LP: #1060973)
    - autopilot exits with 0 when a test error-ed (LP: #1050208)
    - Fixes a wrong import of make_proxy_object_from_service_name.
      (LP: #1053023)
    - autopilot crashed with AssertionError in _get_name_from_path(): Path must
      be within the project (LP: #1044701)
    - Adds a man page for autopilot (LP: #1037940)

  [ Thomi Richards ]
  * Autopilot ibus module should use Gir ibus module, not 'python-ibus'
    (LP: #1078917)
  * No timestamp in verbose log (LP: #1067161)
  * Less than (<) keypress emulates as a greater than keypress (>) (LP:
    #1081318)
  * Eventually() should have a variable time delay (LP: #1083435)

  [ Leo Arias ]
  * Typos in getting started page (LP: #1078692)
  * Typo in writing good tests page (LP: #1079129)
  * Typo in docs: responde (LP: #1078680)
  * Typo in docs: autopiolot (LP: #1078683)
  * Typo in running autopilot page (LP: #1078710)

  [ Francis Ginther ]
  * UnicodeDecodeError after test-suite has finished (LP: #1078732)

  [ Martin Mrazik ]
  * UnicodeDecodeError after test-suite has finished (LP: #1078732)

  [ Automatic PS uploader ]
  * Automatic snapshot from revision 111

 -- Automatic PS uploader <ps-jenkins@lists.canonical.com>  Mon, 10 Dec 2012 00:01:06 +0000

autopilot (1.1) quantal; urgency=low

  * Release r64 as 1.1

 -- Sebastien Bacher <seb128@ubuntu.com>  Wed, 29 Aug 2012 11:26:01 +0200

autopilot (0.1.2) quantal; urgency=low

  * Update to trunk r63, fix compizconfig use (lp: #1038844)
  * Depends on python-qt4

 -- Sebastien Bacher <seb128@ubuntu.com>  Tue, 21 Aug 2012 14:52:30 +0200

autopilot (0.1.1) quantal; urgency=low

  * add python-setuptools build-dep

 -- Didier Roche <didrocks@ubuntu.com>  Fri, 17 Aug 2012 11:40:24 +0200

autopilot (0.1) quantal; urgency=low

  * Initial Release.

 -- Didier Roche <didrocks@ubuntu.com>  Fri, 17 Aug 2012 10:03:58 +0200<|MERGE_RESOLUTION|>--- conflicted
+++ resolved
@@ -1,5 +1,3 @@
-<<<<<<< HEAD
-=======
 autopilot (1.4+14.04.20140123.1-0ubuntu1) trusty; urgency=low
 
   [ Barry Warsaw ]
@@ -78,7 +76,6 @@
 
  -- Ubuntu daily release <ps-jenkins@lists.canonical.com>  Thu, 23 Jan 2014 23:21:34 +0000
 
->>>>>>> 5bcdf7c9
 autopilot (1.4+14.04.20131125-0ubuntu4) trusty; urgency=medium
 
   * Seed python3-autopilots on ubuntu touch by default.
