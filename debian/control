Source: autopilot
Section: python
Priority: optional
Maintainer: Ubuntu Developers <ubuntu-devel-discuss@lists.ubuntu.com>
XSBC-Original-Maintainer: Thomi Richards <thomi.richards@canonical.com>
Build-Depends: debhelper (>= 9.0.0),
               dh-python,
               dvipng,
               gir1.2-gconf-2.0,
               gir1.2-gtk-3.0,
               gir1.2-ibus-1.0,
               gir1.2-upstart-app-launch-2,
               graphviz,
               libjs-jquery,
               libjs-underscore, 
               liblttng-ust-dev,
               python3-all-dev (>= 3.3),
               python3-dbus,
               python3-decorator,
               python3-evdev,
               python3-fixtures,
               python3-gi,
               python3-junitxml,
               python3-mock,
               python3-psutil,
               python3-setuptools,
               python3-six,
               python3-sphinx,
               python3-subunit,
               python3-testscenarios,
               python3-testtools,
               python3-xlib,
               texlive-latex-extra,
Standards-Version: 3.9.5
Homepage: https://launchpad.net/autopilot
Vcs-bzr: https://code.launchpad.net/+branch/ubuntu/autopilot
X-Python-Version: >= 2.7
X-Python3-Version: >= 3.3

Package: python3-autopilot
Architecture: all
Depends: ${misc:Depends},
         ${python3:Depends},
         gir1.2-upstart-app-launch-2,
         libjs-underscore, libjs-jquery,
         python3-dbus,
         python3-decorator,
         python3-fixtures,
         python3-gi,
         python3-junitxml,
         python3-psutil,
         python3-six,
         python3-subunit,
         python3-testscenarios,
         python3-testtools,
         udev,
Recommends: python3-xlib,
            python3-evdev,
            gir1.2-gconf-2.0,
            gir1.2-glib-2.0,
            gir1.2-gtk-3.0,
            gir1.2-ibus-1.0,
            libautopilot-gtk (>= 1.4),
            libautopilot-qt (>= 1.4),
            python3-autopilot-trace,
            recordmydesktop,
Breaks: libautopilot-gtk (<< 1.4),
	libautopilot-qt (<< 1.4),
Description: Utility to write and run integration tests easily (Python 3)
 The autopilot engine enables to ease the writing of python tests
 for your application manipulating your inputs like the mouse and
 keyboard. It also provides a lot of utilities linked to the X server
 and detecting applications.

Package: python3-autopilot-trace
Architecture: any
Depends: ${misc:Depends},
         ${shlibs:Depends},
         python3-autopilot,
Description: Support for tracing in autopilot (Python 3)
 This package contains the binary lttng trace point for tracing
 autopilot tests. This is useful when using autopilot to exercise
 an instrumented application.

Package: autopilot-touch
Architecture: all
Section: metapackages
Depends: ${misc:Depends},
         libautopilot-qt (>= 1.4),
         python3-autopilot,
         python3-evdev,
         fbset,
Description: Autopilot support for the ubuntu Touch platform
 This metapackage exists to depend on the packages needed to install and use
 autopilot on the Ubuntu Touch platform.

Package: autopilot-desktop
Architecture: all
Section: metapackages
Depends: ${misc:Depends},
         gir1.2-gconf-2.0,
         gir1.2-glib-2.0,
         gir1.2-gtk-3.0,
         python3-autopilot,
         python3-xlib,
         bamfdaemon,
Recommends: python3-autopilot-vis,
            python3-evdev,
Description: Autopilot support for the ubuntu Desktop platform
 This metapackage exists to depend on the packages needed to install and use
 autopilot on the Ubuntu Desktop platform.

<<<<<<< HEAD
Package: python-autopilot-vis
Architecture: all
Depends: ${misc:Depends},
         ${python:Depends},
         autopilot-common,
         gnome-icon-theme,
         python-autopilot,
         python-dbus,
         python-qt4,
         python-qt4-dbus,
Recommends: python-lxml,
Description: The visualisation application for Autopilot.
 The Autopilot vis tool allows you to inspect an application introspection
 tree. It is a useful tool for test authors, but not required to run autopilot
 tests.

=======
>>>>>>> 358a47dc
Package: python3-autopilot-vis
Architecture: all
Depends: ${misc:Depends},
         ${python3:Depends},
         autopilot-common,
         gnome-icon-theme,
         python3-autopilot,
         python3-dbus,
         python3-dbus.mainloop.qt,
<<<<<<< HEAD
         python3-pyqt4,
Recommends: python3-lxml,
Description: The visualisation application for Autopilot (Python 3)
=======
Description: visualisation application for Autopilot (Python 3)
>>>>>>> 358a47dc
 The Autopilot vis tool allows you to inspect an application introspection
 tree. It is a useful tool for test authors, but not required to run autopilot
 tests.

<<<<<<< HEAD
Package: autopilot-common
Architecture: all
Depends: ${misc:Depends},
         ${python:Depends},
Description: Common files for various autopilot tools.
 This package contains common data files needed by various Autopilot tools.

Package: python-autopilot-tests
Architecture: all
Depends: ${misc:Depends},
         ${python:Depends},
         dpkg-dev,
         libautopilot-gtk (>= 1.4),
         libautopilot-qt (>= 1.4),
         python-autopilot,
         python-evdev,
         python-mock,
         python-windowmocker,
         qmlscene,
         recordmydesktop,
Description: Tests for the autopilot functional test tool.
 This package contains tests for the python-autopilot package.
 You can use this package to verify that autopilot is functioning
 correctly, or to copy the techniques used in the autopilot tests
 themselves.

=======
>>>>>>> 358a47dc
Package: python3-autopilot-tests
Architecture: all
Depends: ${misc:Depends},
         ${python3:Depends},
         libautopilot-gtk (>= 1.4),
         libautopilot-qt (>= 1.4),
         python3-autopilot,
         python3-evdev,
         python3-mock,
         python3-pyqt4,
         python-windowmocker,
         qmlscene,
         recordmydesktop,
Description: Tests for the autopilot functional test tool. (Python 3)
 This package contains tests for the python3-autopilot package.
 You can use this package to verify that autopilot is functioning
 correctly, or to copy the techniques used in the autopilot tests
 themselves.<|MERGE_RESOLUTION|>--- conflicted
+++ resolved
@@ -110,25 +110,6 @@
  This metapackage exists to depend on the packages needed to install and use
  autopilot on the Ubuntu Desktop platform.
 
-<<<<<<< HEAD
-Package: python-autopilot-vis
-Architecture: all
-Depends: ${misc:Depends},
-         ${python:Depends},
-         autopilot-common,
-         gnome-icon-theme,
-         python-autopilot,
-         python-dbus,
-         python-qt4,
-         python-qt4-dbus,
-Recommends: python-lxml,
-Description: The visualisation application for Autopilot.
- The Autopilot vis tool allows you to inspect an application introspection
- tree. It is a useful tool for test authors, but not required to run autopilot
- tests.
-
-=======
->>>>>>> 358a47dc
 Package: python3-autopilot-vis
 Architecture: all
 Depends: ${misc:Depends},
@@ -138,18 +119,14 @@
          python3-autopilot,
          python3-dbus,
          python3-dbus.mainloop.qt,
-<<<<<<< HEAD
          python3-pyqt4,
 Recommends: python3-lxml,
-Description: The visualisation application for Autopilot (Python 3)
-=======
+            python3-dbus.mainloop.qt,
 Description: visualisation application for Autopilot (Python 3)
->>>>>>> 358a47dc
  The Autopilot vis tool allows you to inspect an application introspection
  tree. It is a useful tool for test authors, but not required to run autopilot
  tests.
 
-<<<<<<< HEAD
 Package: autopilot-common
 Architecture: all
 Depends: ${misc:Depends},
@@ -157,27 +134,6 @@
 Description: Common files for various autopilot tools.
  This package contains common data files needed by various Autopilot tools.
 
-Package: python-autopilot-tests
-Architecture: all
-Depends: ${misc:Depends},
-         ${python:Depends},
-         dpkg-dev,
-         libautopilot-gtk (>= 1.4),
-         libautopilot-qt (>= 1.4),
-         python-autopilot,
-         python-evdev,
-         python-mock,
-         python-windowmocker,
-         qmlscene,
-         recordmydesktop,
-Description: Tests for the autopilot functional test tool.
- This package contains tests for the python-autopilot package.
- You can use this package to verify that autopilot is functioning
- correctly, or to copy the techniques used in the autopilot tests
- themselves.
-
-=======
->>>>>>> 358a47dc
 Package: python3-autopilot-tests
 Architecture: all
 Depends: ${misc:Depends},
