--- conflicted
+++ resolved
@@ -4,7 +4,6 @@
 Maintainer: Ubuntu Developers <ubuntu-devel-discuss@lists.ubuntu.com>
 XSBC-Original-Maintainer: Thomi Richards <thomi.richards@canonical.com>
 Build-Depends: debhelper (>= 9.0.0),
-<<<<<<< HEAD
                dh-python,
                dvipng,
                gir1.2-gconf-2.0,
@@ -16,16 +15,7 @@
                python3-all-dev (>= 3.3),
                python-dbus,
                python-debian,
-=======
-               gir1.2-gconf-2.0,
-               gir1.2-gtk-3.0,
-               gir1.2-ibus-1.0,
-               liblttng-ust-dev,
-               python (>= 2.6),
-               python-dbus,
-               python-debian,
                python-dev,
->>>>>>> 5e364116
                python-gi,
                python-mock,
                python-psutil,
@@ -34,17 +24,15 @@
                python-testscenarios,
                python-testtools,
                python-xlib,
-<<<<<<< HEAD
                python3-dbus,
                python3-gi,
                python3-mock,
+               python3-psutil,
                python3-setuptools,
                python3-testscenarios,
                python3-testtools,
                python3-xlib,
                texlive-latex-extra,
-=======
->>>>>>> 5e364116
 Standards-Version: 3.9.4
 Homepage: https://launchpad.net/autopilot
 Vcs-bzr: https://code.launchpad.net/+branch/ubuntu/autopilot
@@ -78,6 +66,7 @@
          ${python3:Depends},
          python3-dbus,
          python3-junitxml,
+         python3-psutil,
          python3-testscenarios,
          python3-testtools,
          udev,
