--- conflicted
+++ resolved
@@ -165,14 +165,9 @@
 Architecture: all
 Depends: ${misc:Depends},
          ${python:Depends},
-<<<<<<< HEAD
+         dpkg-dev,
          libautopilot-gtk (>= 1.4),
          libautopilot-qt (>= 1.4),
-=======
-         dpkg-dev,
-         libautopilot-gtk,
-         libautopilot-qt,
->>>>>>> 8b966c6e
          python-autopilot,
          python-evdev,
          python-mock,
