--- conflicted
+++ resolved
@@ -8,10 +8,12 @@
                gir1.2-gtk-3.0,
                gir1.2-ibus-1.0,
                liblttng-ust-dev,
+               liblttng-ust-dev,
                python (>= 2.6),
                python-dbus,
                python-debian,
                python-dev,
+               python-gi,
                python-mock,
                python-psutil,
                python-setuptools,
@@ -19,14 +21,7 @@
                python-testscenarios,
                python-testtools,
                python-xlib,
-<<<<<<< HEAD
-               python-zeitgeist,
-Standards-Version: 3.9.3
-=======
-               python-gi,
-               liblttng-ust-dev,
 Standards-Version: 3.9.4
->>>>>>> dd5f1548
 Homepage: https://launchpad.net/autopilot
 Vcs-bzr: https://code.launchpad.net/+branch/ubuntu/autopilot
 
@@ -70,6 +65,7 @@
          python-autopilot,
          python-evdev,
          python-ubuntu-platform-api [armhf],
+Recommends: libautopilot-qt (>= 1.3),
 Description: Autopilot support for the ubuntu Touch platform
  This metapackage exists to depend on the packages needed to install and use
  autopilot on the Ubuntu Touch platform.
