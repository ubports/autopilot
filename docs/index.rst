--- conflicted
+++ resolved
@@ -4,14 +4,9 @@
 .. toctree::
     tutorial/what_is_autopilot
     tutorial/tutorial
-<<<<<<< HEAD
-    tutorial/good_tests
-    tutorial/running_ap
-    guides/installation
-=======
     guides/good_tests
     guides/running_ap
->>>>>>> 84820ba3
+    guides/installation
     api/index
     faq/faq
     porting/porting
