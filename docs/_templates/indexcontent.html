--- conflicted
+++ resolved
@@ -13,20 +13,6 @@
       </td>
       <td width="50%">
         <p class="biglink">
-            <a class="biglink" href="{{ pathto("faq/troubleshooting") }}">How To Troubleshoot My Failing Test</a><br/>
-            <span class="linkdescr">My test works . . . sometimes  . . . </span>
-          </p>
-      </td>
-    </tr>
-    <tr>
-      <td width="50%">
-        <p class="biglink">
-            <a class="biglink" href="{{ pathto("guides/installation") }}">Installing Autopilot</a><br/>
-            <span class="linkdescr">I need this on my machine!</span>
-          </p>
-      </td>
-      <td width="50%">
-        <p class="biglink">
             <a class="biglink" href="{{ pathto("faq/faq") }}">Frequently Asked Questions</a><br/>
             <span class="linkdescr">... with answers!</span>
         </p>
@@ -35,9 +21,9 @@
     <tr>
       <td width="50%">
         <p class="biglink">
-            <a class="biglink" href="{{ pathto("tutorial/running_ap") }}">Running Tests</a><br/>
-            <span class="linkdescr">How do I start this thing?</span>
-          </p>
+            <a class="biglink" href="{{ pathto("tutorial/tutorial") }}">Autopilot Tutorial</a><br/>
+            <span class="linkdescr">Grok Autopilot!</span>
+        </p>
       </td>
       <td width="50%">
         <p class="biglink">
@@ -49,18 +35,11 @@
     <tr>
       <td width="50%">
         <p class="biglink">
-<<<<<<< HEAD
-            <a class="biglink" href="{{ pathto("tutorial/tutorial") }}">Autopilot Tutorial</a><br/>
-            <span class="linkdescr">Grok Autopilot!</span>
-        </p>
-      </td>
-=======
             <a class="biglink" href="{{ pathto("guides/running_ap") }}">Running Tests</a><br/>
             <span class="linkdescr">How do I start this thing?</span>
           </p>
->>>>>>> 84820ba3
       </td>
-       <td width="50%">
+     <td width="50%">
         <p class="biglink">
             <a class="biglink" href="{{ pathto("api/index") }}">API Reference</a><br/>
             <span class="linkdescr">API reference documentation for Autopilot.</span>
@@ -73,11 +52,20 @@
             <a class="biglink" href="{{ pathto("guides/good_tests") }}">Writing Good Tests</a><br/>
             <span class="linkdescr">Tips to bring out the test writer in you.</span>
         </p>
-        <td width="50%">
+      </td>
+      <td width="50%">
         <p class="biglink">
             <a class="biglink" href="{{ pathto("appendix/appendix") }}">Appendices</a><br/>
             <span class="linkdescr">Technical documentation that doesn't fit anywhere else.</span>
         </p>
+      </td>
+    </tr>
+    <tr>
+      <td width="50%">
+        <p class="biglink">
+            <a class="biglink" href="{{ pathto("faq/troubleshooting") }}">How To Troubleshoot My Failing Test</a><br/>
+            <span class="linkdescr">My test works . . . sometimes  . . . </span>
+          </p>
       </td>
     </tr>
   </table>
